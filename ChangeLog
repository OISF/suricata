--- conflicted
+++ resolved
@@ -1,15 +1,3 @@
-<<<<<<< HEAD
-2.1beta1 -- 2014-08-12
-
-Feature #1155: Log packet payloads in eve alerts
-Feature #1208: JSON Output Enhancement - Include Payload(s)
-Feature #1248: flow/connection logging
-Feature #1258: json: include HTTP info with Alert output
-Optimization #1039: Packetpool should be a stack
-Optimization #1241: pcap recording: record per thread
-
-=======
->>>>>>> 998fe238
 2.0.3 -- 2014-08-08
 
 Bug #1236: fix potential crash in http parsing
