/* Copyright (C) 2007-2016 Open Information Security Foundation
 *
 * You can copy, redistribute or modify this Program under the terms of
 * the GNU General Public License version 2 as published by the Free
 * Software Foundation.
 *
 * This program is distributed in the hope that it will be useful,
 * but WITHOUT ANY WARRANTY; without even the implied warranty of
 * MERCHANTABILITY or FITNESS FOR A PARTICULAR PURPOSE.  See the
 * GNU General Public License for more details.
 *
 * You should have received a copy of the GNU General Public License
 * version 2 along with this program; if not, write to the Free Software
 * Foundation, Inc., 51 Franklin Street, Fifth Floor, Boston, MA
 * 02110-1301, USA.
 */

#ifndef __DETECT_ENGINE_PREFILTER_COMMON_H__
#define __DETECT_ENGINE_PREFILTER_COMMON_H__

typedef union {
    uint8_t u8[16];
    uint16_t u16[8];
    uint32_t u32[4];
    uint64_t u64[2];
} PrefilterPacketHeaderValue;

#define PREFILTER_EXTRA_MATCH_UNUSED  0
#define PREFILTER_EXTRA_MATCH_ALPROTO 1
#define PREFILTER_EXTRA_MATCH_SRCPORT 2
#define PREFILTER_EXTRA_MATCH_DSTPORT 3

typedef struct PrefilterPacketHeaderCtx_ {
    PrefilterPacketHeaderValue v1;

    uint16_t type;
    uint16_t value;

    /** rules to add when the flags are present */
    uint32_t sigs_cnt;
    SigIntId *sigs_array;
} PrefilterPacketHeaderCtx;

typedef struct SigsArray_ {
    SigIntId *sigs;
    uint32_t cnt;
    uint32_t offset; // used to track assign pos
} SigsArray;

typedef struct PrefilterPacketU8HashCtx_ {
    SigsArray *array[256];
} PrefilterPacketU8HashCtx;

#define PREFILTER_U8HASH_MODE_EQ    0
#define PREFILTER_U8HASH_MODE_LT    1
#define PREFILTER_U8HASH_MODE_GT    2
#define PREFILTER_U8HASH_MODE_RA    3

int PrefilterSetupPacketHeader(DetectEngineCtx *de_ctx,
        SigGroupHead *sgh, int sm_type,
        void (*Set)(PrefilterPacketHeaderValue *v, void *),
        bool (*Compare)(PrefilterPacketHeaderValue v, void *),
        void (*Match)(DetectEngineThreadCtx *det_ctx,
            Packet *p, const void *pectx));

int PrefilterSetupPacketHeaderU8Hash(DetectEngineCtx *de_ctx,
        SigGroupHead *sgh, int sm_type,
        void (*Set)(PrefilterPacketHeaderValue *v, void *),
        bool (*Compare)(PrefilterPacketHeaderValue v, void *),
        void (*Match)(DetectEngineThreadCtx *det_ctx,
            Packet *p, const void *pectx));

static inline bool
PrefilterPacketHeaderExtraMatch(const PrefilterPacketHeaderCtx *ctx,
                                const Packet *p)
{
    switch (ctx->type)
    {
        case PREFILTER_EXTRA_MATCH_UNUSED:
            break;
        case PREFILTER_EXTRA_MATCH_ALPROTO:
            if (p->flow == NULL || !AppProtoEquals(ctx->value, p->flow->alproto))
<<<<<<< HEAD
                return FALSE;
=======
                return false;
>>>>>>> def63638
            break;
        case PREFILTER_EXTRA_MATCH_SRCPORT:
            if (p->sp != ctx->value)
                return false;
            break;
        case PREFILTER_EXTRA_MATCH_DSTPORT:
            if (p->dp != ctx->value)
                return false;
            break;
    }
    return true;
}

static inline bool PrefilterIsPrefilterableById(const Signature *s, enum DetectKeywordId kid)
{
    const SigMatch *sm;
    for (sm = s->init_data->smlists[DETECT_SM_LIST_MATCH] ; sm != NULL; sm = sm->next) {
        if (sm->type == kid) {
            return true;
        }
    }
    return false;
}

#endif /* __DETECT_ENGINE_PREFILTER_COMMON_H__ */<|MERGE_RESOLUTION|>--- conflicted
+++ resolved
@@ -80,11 +80,7 @@
             break;
         case PREFILTER_EXTRA_MATCH_ALPROTO:
             if (p->flow == NULL || !AppProtoEquals(ctx->value, p->flow->alproto))
-<<<<<<< HEAD
-                return FALSE;
-=======
                 return false;
->>>>>>> def63638
             break;
         case PREFILTER_EXTRA_MATCH_SRCPORT:
             if (p->sp != ctx->value)
