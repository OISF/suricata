/* Copyright (C) 2007-2013 Open Information Security Foundation
 *
 * You can copy, redistribute or modify this Program under the terms of
 * the GNU General Public License version 2 as published by the Free
 * Software Foundation.
 *
 * This program is distributed in the hope that it will be useful,
 * but WITHOUT ANY WARRANTY; without even the implied warranty of
 * MERCHANTABILITY or FITNESS FOR A PARTICULAR PURPOSE.  See the
 * GNU General Public License for more details.
 *
 * You should have received a copy of the GNU General Public License
 * version 2 along with this program; if not, write to the Free Software
 * Foundation, Inc., 51 Franklin Street, Fifth Floor, Boston, MA
 * 02110-1301, USA.
 */

/**
 * \file
 *
 * \author Victor Julien <victor@inliniac.net>
 *
 * Generic App-layer parsing functions.
 */

#include "suricata-common.h"
#include "debug.h"
#include "util-unittest.h"
#include "decode.h"
#include "threads.h"

#include "util-print.h"
#include "util-pool.h"

#include "flow-util.h"
#include "flow-private.h"

#include "detect-engine-state.h"
#include "detect-engine-port.h"

#include "stream-tcp.h"
#include "stream-tcp-private.h"
#include "stream.h"
#include "stream-tcp-reassemble.h"

#include "app-layer.h"
#include "app-layer-protos.h"
#include "app-layer-parser.h"
#include "app-layer-smb.h"
#include "app-layer-smb2.h"
#include "app-layer-dcerpc.h"
#include "app-layer-dcerpc-udp.h"
#include "app-layer-htp.h"
#include "app-layer-ftp.h"
#include "app-layer-ssl.h"
#include "app-layer-ssh.h"
#include "app-layer-smtp.h"
#include "app-layer-dns-udp.h"
#include "app-layer-dns-tcp.h"
#include "app-layer-modbus.h"
<<<<<<< HEAD
#include "app-layer-enip.h"
=======
#include "app-layer-template.h"
>>>>>>> a4089873

#include "conf.h"
#include "util-spm.h"

#include "util-debug.h"
#include "decode-events.h"
#include "util-unittest-helper.h"
#include "util-validate.h"

#include "runmodes.h"

static GetActiveTxIdFunc AppLayerGetActiveTxIdFuncPtr = NULL;

struct AppLayerParserThreadCtx_ {
    void *alproto_local_storage[FLOW_PROTO_MAX][ALPROTO_MAX];
};


/**
 * \brief App layer protocol parser context.
 */
typedef struct AppLayerParserProtoCtx_
{
    /* 0 - to_server, 1 - to_client. */
    int (*Parser[2])(Flow *f, void *protocol_state,
                     AppLayerParserState *pstate,
                     uint8_t *input, uint32_t input_len,
                     void *local_storage);
    char logger;

    void *(*StateAlloc)(void);
    void (*StateFree)(void *);
    void (*StateTransactionFree)(void *, uint64_t);
    void *(*LocalStorageAlloc)(void);
    void (*LocalStorageFree)(void *);

    void (*Truncate)(void *, uint8_t);
    FileContainer *(*StateGetFiles)(void *, uint8_t);
    AppLayerDecoderEvents *(*StateGetEvents)(void *, uint64_t);
    int (*StateHasEvents)(void *);

    int (*StateGetProgress)(void *alstate, uint8_t direction);
    uint64_t (*StateGetTxCnt)(void *alstate);
    void *(*StateGetTx)(void *alstate, uint64_t tx_id);
    int (*StateGetProgressCompletionStatus)(uint8_t direction);
    int (*StateGetEventInfo)(const char *event_name,
                             int *event_id, AppLayerEventType *event_type);

    int (*StateHasTxDetectState)(void *alstate);
    DetectEngineState *(*GetTxDetectState)(void *tx);
    int (*SetTxDetectState)(void *alstate, void *tx, DetectEngineState *);

    /* Indicates the direction the parser is ready to see the data
     * the first time for a flow.  Values accepted -
     * STREAM_TOSERVER, STREAM_TOCLIENT */
    uint8_t first_data_dir;

#ifdef UNITTESTS
    void (*RegisterUnittests)(void);
#endif
} AppLayerParserProtoCtx;

typedef struct AppLayerParserCtx_ {
    AppLayerParserProtoCtx ctxs[FLOW_PROTO_MAX][ALPROTO_MAX];
} AppLayerParserCtx;

struct AppLayerParserState_ {
    uint8_t flags;

    /* State version, incremented for each update.  Can wrap around. */
    uint8_t version;
    /* Indicates the current transaction that is being inspected.
     * We have a var per direction. */
    uint64_t inspect_id[2];
    /* Indicates the current transaction being logged.  Unlike inspect_id,
     * we don't need a var per direction since we don't log a transaction
     * unless we have the entire transaction. */
    uint64_t log_id;

    /* Used to store decoder events. */
    AppLayerDecoderEvents *decoder_events;
};

/* Static global version of the parser context.
 * Post 2.0 let's look at changing this to move it out to app-layer.c. */
static AppLayerParserCtx alp_ctx;

AppLayerParserState *AppLayerParserStateAlloc(void)
{
    SCEnter();

    AppLayerParserState *pstate = (AppLayerParserState *)SCMalloc(sizeof(*pstate));
    if (pstate == NULL)
        goto end;
    memset(pstate, 0, sizeof(*pstate));

 end:
    SCReturnPtr(pstate, "AppLayerParserState");
}

void AppLayerParserStateFree(AppLayerParserState *pstate)
{
    SCEnter();

    if (pstate->decoder_events != NULL)
        AppLayerDecoderEventsFreeEvents(&pstate->decoder_events);
    SCFree(pstate);

    SCReturn;
}

int AppLayerParserSetup(void)
{
    SCEnter();

    memset(&alp_ctx, 0, sizeof(alp_ctx));

    /* set the default tx handler if none was set explicitly */
    if (AppLayerGetActiveTxIdFuncPtr == NULL) {
        RegisterAppLayerGetActiveTxIdFunc(AppLayerTransactionGetActiveDetectLog);
    }

    SCReturnInt(0);
}

int AppLayerParserDeSetup(void)
{
    SCEnter();

    SCReturnInt(0);
}

AppLayerParserThreadCtx *AppLayerParserThreadCtxAlloc(void)
{
    SCEnter();

    AppProto alproto = 0;
    int flow_proto = 0;
    AppLayerParserThreadCtx *tctx;

    tctx = SCMalloc(sizeof(*tctx));
    if (tctx == NULL)
        goto end;
    memset(tctx, 0, sizeof(*tctx));

    for (flow_proto = 0; flow_proto < FLOW_PROTO_DEFAULT; flow_proto++) {
        for (alproto = 0; alproto < ALPROTO_MAX; alproto++) {
            uint8_t ipproto = FlowGetReverseProtoMapping(flow_proto);

            tctx->alproto_local_storage[flow_proto][alproto] =
                AppLayerParserGetProtocolParserLocalStorage(ipproto, alproto);
        }
    }

 end:
    SCReturnPtr(tctx, "void *");
}

void AppLayerParserThreadCtxFree(AppLayerParserThreadCtx *tctx)
{
    SCEnter();

    AppProto alproto = 0;
    int flow_proto = 0;

    for (flow_proto = 0; flow_proto < FLOW_PROTO_DEFAULT; flow_proto++) {
        for (alproto = 0; alproto < ALPROTO_MAX; alproto++) {
            uint8_t ipproto = FlowGetReverseProtoMapping(flow_proto);

            AppLayerParserDestroyProtocolParserLocalStorage(ipproto, alproto,
                                                            tctx->alproto_local_storage[flow_proto][alproto]);
        }
    }

    SCFree(tctx);
    SCReturn;
}

int AppLayerParserConfParserEnabled(const char *ipproto,
                                    const char *alproto_name)
{
    SCEnter();

    int enabled = 1;
    char param[100];
    ConfNode *node;
    int r;

    if (RunmodeIsUnittests())
        goto enabled;

    r = snprintf(param, sizeof(param), "%s%s%s", "app-layer.protocols.",
                 alproto_name, ".enabled");
    if (r < 0) {
        SCLogError(SC_ERR_FATAL, "snprintf failure.");
        exit(EXIT_FAILURE);
    } else if (r > (int)sizeof(param)) {
        SCLogError(SC_ERR_FATAL, "buffer not big enough to write param.");
        exit(EXIT_FAILURE);
    }

    node = ConfGetNode(param);
    if (node == NULL) {
        SCLogDebug("Entry for %s not found.", param);
        r = snprintf(param, sizeof(param), "%s%s%s%s%s", "app-layer.protocols.",
                     alproto_name, ".", ipproto, ".enabled");
        if (r < 0) {
            SCLogError(SC_ERR_FATAL, "snprintf failure.");
            exit(EXIT_FAILURE);
        } else if (r > (int)sizeof(param)) {
            SCLogError(SC_ERR_FATAL, "buffer not big enough to write param.");
            exit(EXIT_FAILURE);
        }

        node = ConfGetNode(param);
        if (node == NULL) {
            SCLogDebug("Entry for %s not found.", param);
            goto enabled;
        }
    }

    if (strcasecmp(node->val, "yes") == 0) {
        goto enabled;
    } else if (strcasecmp(node->val, "no") == 0) {
        goto disabled;
    } else if (strcasecmp(node->val, "detection-only") == 0) {
        goto disabled;
    } else {
        SCLogError(SC_ERR_FATAL, "Invalid value found for %s.", param);
        exit(EXIT_FAILURE);
    }

 disabled:
    enabled = 0;
 enabled:
    SCReturnInt(enabled);
}

/***** Parser related registration *****/

int AppLayerParserRegisterParser(uint8_t ipproto, AppProto alproto,
                      uint8_t direction,
                      int (*Parser)(Flow *f, void *protocol_state,
                                    AppLayerParserState *pstate,
                                    uint8_t *buf, uint32_t buf_len,
                                    void *local_storage))
{
    SCEnter();

    alp_ctx.ctxs[FlowGetProtoMapping(ipproto)][alproto].
        Parser[(direction & STREAM_TOSERVER) ? 0 : 1] = Parser;

    SCReturnInt(0);
}

void AppLayerParserRegisterParserAcceptableDataDirection(uint8_t ipproto, AppProto alproto,
                                              uint8_t direction)
{
    SCEnter();

    alp_ctx.ctxs[FlowGetProtoMapping(ipproto)][alproto].first_data_dir |=
        (direction & (STREAM_TOSERVER | STREAM_TOCLIENT));

    SCReturn;
}

void AppLayerParserRegisterStateFuncs(uint8_t ipproto, AppProto alproto,
                           void *(*StateAlloc)(void),
                           void (*StateFree)(void *))
{
    SCEnter();

    alp_ctx.ctxs[FlowGetProtoMapping(ipproto)][alproto].StateAlloc =
        StateAlloc;
    alp_ctx.ctxs[FlowGetProtoMapping(ipproto)][alproto].StateFree =
        StateFree;

    SCReturn;
}

void AppLayerParserRegisterLocalStorageFunc(uint8_t ipproto, AppProto alproto,
                                 void *(*LocalStorageAlloc)(void),
                                 void (*LocalStorageFree)(void *))
{
    SCEnter();

    alp_ctx.ctxs[FlowGetProtoMapping(ipproto)][alproto].LocalStorageAlloc =
        LocalStorageAlloc;
    alp_ctx.ctxs[FlowGetProtoMapping(ipproto)][alproto].LocalStorageFree =
        LocalStorageFree;

    SCReturn;
}

void AppLayerParserRegisterGetFilesFunc(uint8_t ipproto, AppProto alproto,
                             FileContainer *(*StateGetFiles)(void *, uint8_t))
{
    SCEnter();

    alp_ctx.ctxs[FlowGetProtoMapping(ipproto)][alproto].StateGetFiles =
        StateGetFiles;

    SCReturn;
}

void AppLayerParserRegisterGetEventsFunc(uint8_t ipproto, AppProto alproto,
    AppLayerDecoderEvents *(*StateGetEvents)(void *, uint64_t))
{
    SCEnter();

    alp_ctx.ctxs[FlowGetProtoMapping(ipproto)][alproto].StateGetEvents =
        StateGetEvents;

    SCReturn;
}

void AppLayerParserRegisterHasEventsFunc(uint8_t ipproto, AppProto alproto,
                              int (*StateHasEvents)(void *))
{
    SCEnter();

    alp_ctx.ctxs[FlowGetProtoMapping(ipproto)][alproto].StateHasEvents =
        StateHasEvents;

    SCReturn;
}

void AppLayerParserRegisterLogger(uint8_t ipproto, AppProto alproto)
{
    SCEnter();

    alp_ctx.ctxs[FlowGetProtoMapping(ipproto)][alproto].logger = TRUE;

    SCReturn;
}

void AppLayerParserRegisterTruncateFunc(uint8_t ipproto, AppProto alproto,
                                        void (*Truncate)(void *, uint8_t))
{
    SCEnter();

    alp_ctx.ctxs[FlowGetProtoMapping(ipproto)][alproto].Truncate = Truncate;

    SCReturn;
}

void AppLayerParserRegisterGetStateProgressFunc(uint8_t ipproto, AppProto alproto,
    int (*StateGetProgress)(void *alstate, uint8_t direction))
{
    SCEnter();

    alp_ctx.ctxs[FlowGetProtoMapping(ipproto)][alproto].
        StateGetProgress = StateGetProgress;

    SCReturn;
}

void AppLayerParserRegisterTxFreeFunc(uint8_t ipproto, AppProto alproto,
                           void (*StateTransactionFree)(void *, uint64_t))
{
    SCEnter();

    alp_ctx.ctxs[FlowGetProtoMapping(ipproto)][alproto].
        StateTransactionFree = StateTransactionFree;

    SCReturn;
}

void AppLayerParserRegisterGetTxCnt(uint8_t ipproto, AppProto alproto,
                         uint64_t (*StateGetTxCnt)(void *alstate))
{
    SCEnter();

    alp_ctx.ctxs[FlowGetProtoMapping(ipproto)][alproto].
        StateGetTxCnt = StateGetTxCnt;

    SCReturn;
}

void AppLayerParserRegisterGetTx(uint8_t ipproto, AppProto alproto,
                      void *(StateGetTx)(void *alstate, uint64_t tx_id))
{
    SCEnter();

    alp_ctx.ctxs[FlowGetProtoMapping(ipproto)][alproto].
        StateGetTx = StateGetTx;

    SCReturn;
}

void AppLayerParserRegisterGetStateProgressCompletionStatus(uint8_t ipproto,
                                                   AppProto alproto,
    int (*StateGetProgressCompletionStatus)(uint8_t direction))
{
    SCEnter();

    alp_ctx.ctxs[FlowGetProtoMapping(ipproto)][alproto].
        StateGetProgressCompletionStatus = StateGetProgressCompletionStatus;

    SCReturn;
}

void AppLayerParserRegisterGetEventInfo(uint8_t ipproto, AppProto alproto,
    int (*StateGetEventInfo)(const char *event_name, int *event_id,
                             AppLayerEventType *event_type))
{
    SCEnter();

    alp_ctx.ctxs[FlowGetProtoMapping(ipproto)][alproto].
        StateGetEventInfo = StateGetEventInfo;

    SCReturn;
}

void AppLayerParserRegisterDetectStateFuncs(uint8_t ipproto, AppProto alproto,
        int (*StateHasTxDetectState)(void *alstate),
        DetectEngineState *(*GetTxDetectState)(void *tx),
        int (*SetTxDetectState)(void *alstate, void *tx, DetectEngineState *))
{
    SCEnter();

    alp_ctx.ctxs[FlowGetProtoMapping(ipproto)][alproto].StateHasTxDetectState = StateHasTxDetectState;
    alp_ctx.ctxs[FlowGetProtoMapping(ipproto)][alproto].GetTxDetectState = GetTxDetectState;
    alp_ctx.ctxs[FlowGetProtoMapping(ipproto)][alproto].SetTxDetectState = SetTxDetectState;

    SCReturn;
}

/***** Get and transaction functions *****/

void *AppLayerParserGetProtocolParserLocalStorage(uint8_t ipproto, AppProto alproto)
{
    SCEnter();
    void * r = NULL;

    if (alp_ctx.ctxs[FlowGetProtoMapping(ipproto)][alproto].
        LocalStorageAlloc != NULL)
    {
        r = alp_ctx.ctxs[FlowGetProtoMapping(ipproto)][alproto].
                    LocalStorageAlloc();
    }

    SCReturnPtr(r, "void *");
}

void AppLayerParserDestroyProtocolParserLocalStorage(uint8_t ipproto, AppProto alproto,
                                          void *local_data)
{
    SCEnter();

    if (alp_ctx.ctxs[FlowGetProtoMapping(ipproto)][alproto].
        LocalStorageFree != NULL)
    {
        alp_ctx.ctxs[FlowGetProtoMapping(ipproto)][alproto].
            LocalStorageFree(local_data);
    }

    SCReturn;
}

uint64_t AppLayerParserGetTransactionLogId(AppLayerParserState *pstate)
{
    SCEnter();

    SCReturnCT((pstate == NULL) ? 0 : pstate->log_id, "uint64_t");
}

void AppLayerParserSetTransactionLogId(AppLayerParserState *pstate)
{
    SCEnter();

    if (pstate != NULL)
        pstate->log_id++;

    SCReturn;
}

uint64_t AppLayerParserGetTransactionInspectId(AppLayerParserState *pstate, uint8_t direction)
{
    SCEnter();

    if (pstate == NULL)
        SCReturnCT(0ULL, "uint64_t");

    SCReturnCT(pstate->inspect_id[direction & STREAM_TOSERVER ? 0 : 1], "uint64_t");
}

void AppLayerParserSetTransactionInspectId(AppLayerParserState *pstate,
                                           const uint8_t ipproto, const AppProto alproto,
                                           void *alstate, const uint8_t flags)
{
    SCEnter();

    int direction = (flags & STREAM_TOSERVER) ? 0 : 1;
    uint64_t total_txs = AppLayerParserGetTxCnt(ipproto, alproto, alstate);
    uint64_t idx = AppLayerParserGetTransactionInspectId(pstate, flags);
    int state_done_progress = AppLayerParserGetStateProgressCompletionStatus(ipproto, alproto, flags);
    void *tx;
    int state_progress;

    for (; idx < total_txs; idx++) {
        tx = AppLayerParserGetTx(ipproto, alproto, alstate, idx);
        if (tx == NULL)
            continue;
        state_progress = AppLayerParserGetStateProgress(ipproto, alproto, tx, flags);
        if (state_progress >= state_done_progress)
            continue;
        else
            break;
    }
    pstate->inspect_id[direction] = idx;

    SCReturn;
}

AppLayerDecoderEvents *AppLayerParserGetDecoderEvents(AppLayerParserState *pstate)
{
    SCEnter();

    SCReturnPtr(pstate->decoder_events,
                "AppLayerDecoderEvents *");
}

void AppLayerParserSetDecoderEvents(AppLayerParserState *pstate, AppLayerDecoderEvents *devents)
{
    pstate->decoder_events = devents;
}

AppLayerDecoderEvents *AppLayerParserGetEventsByTx(uint8_t ipproto, AppProto alproto,
                                        void *alstate, uint64_t tx_id)
{
    SCEnter();

    AppLayerDecoderEvents *ptr = NULL;

    if (alp_ctx.ctxs[FlowGetProtoMapping(ipproto)][alproto].
        StateGetEvents != NULL)
    {
        ptr = alp_ctx.ctxs[FlowGetProtoMapping(ipproto)][alproto].
            StateGetEvents(alstate, tx_id);
    }

    SCReturnPtr(ptr, "AppLayerDecoderEvents *");
}

uint16_t AppLayerParserGetStateVersion(AppLayerParserState *pstate)
{
    SCEnter();
    SCReturnCT((pstate == NULL) ? 0 : pstate->version, "uint8_t");
}

FileContainer *AppLayerParserGetFiles(uint8_t ipproto, AppProto alproto,
                           void *alstate, uint8_t direction)
{
    SCEnter();

    FileContainer *ptr = NULL;

    if (alp_ctx.ctxs[FlowGetProtoMapping(ipproto)][alproto].
        StateGetFiles != NULL)
    {
        ptr = alp_ctx.ctxs[FlowGetProtoMapping(ipproto)][alproto].
            StateGetFiles(alstate, direction);
    }

    SCReturnPtr(ptr, "FileContainer *");
}

/** \brief active TX retrieval for normal ops: so with detection and logging
 *
 *  \retval tx_id lowest tx_id that still needs work */
uint64_t AppLayerTransactionGetActiveDetectLog(Flow *f, uint8_t flags)
{
    AppLayerParserProtoCtx *p = &alp_ctx.ctxs[FlowGetProtoMapping(f->proto)][f->alproto];
    uint64_t log_id = f->alparser->log_id;
    uint64_t inspect_id = f->alparser->inspect_id[flags & STREAM_TOSERVER ? 0 : 1];
    if (p->logger == TRUE) {
        return (log_id < inspect_id) ? log_id : inspect_id;
    } else {
        return inspect_id;
    }
}

/** \brief active TX retrieval for logging only: so NO detection
 *
 *  If the logger is enabled, we simply return the log_id here.
 *
 *  Otherwise, we go look for the tx id. There probably is no point
 *  in running this function in that case though. With no detection
 *  and no logging, why run a parser in the first place?
 **/
uint64_t AppLayerTransactionGetActiveLogOnly(Flow *f, uint8_t flags)
{
    AppLayerParserProtoCtx *p = &alp_ctx.ctxs[f->protomap][f->alproto];

    if (p->logger == TRUE) {
        uint64_t log_id = f->alparser->log_id;
        SCLogDebug("returning %"PRIu64, log_id);
        return log_id;
    }

    /* logger is disabled, return highest 'complete' tx id */
    uint64_t total_txs = AppLayerParserGetTxCnt(f->proto, f->alproto, f->alstate);
    uint64_t idx = AppLayerParserGetTransactionInspectId(f->alparser, flags);
    int state_done_progress = AppLayerParserGetStateProgressCompletionStatus(f->proto, f->alproto, flags);
    void *tx;
    int state_progress;

    for (; idx < total_txs; idx++) {
        tx = AppLayerParserGetTx(f->proto, f->alproto, f->alstate, idx);
        if (tx == NULL)
            continue;
        state_progress = AppLayerParserGetStateProgress(f->proto, f->alproto, tx, flags);
        if (state_progress >= state_done_progress)
            continue;
        else
            break;
    }
    SCLogDebug("returning %"PRIu64, idx);
    return idx;
}

void RegisterAppLayerGetActiveTxIdFunc(GetActiveTxIdFunc FuncPtr)
{
    //BUG_ON(AppLayerGetActiveTxIdFuncPtr != NULL);
    AppLayerGetActiveTxIdFuncPtr = FuncPtr;
    SCLogDebug("AppLayerGetActiveTxIdFuncPtr is now %p", AppLayerGetActiveTxIdFuncPtr);
}

/**
 *  \brief Get 'active' tx id, meaning the lowest id that still need work.
 *
 *  \retval id tx id
 */
static uint64_t AppLayerTransactionGetActive(Flow *f, uint8_t flags)
{
    BUG_ON(AppLayerGetActiveTxIdFuncPtr == NULL);

    return AppLayerGetActiveTxIdFuncPtr(f, flags);
}

#ifndef MIN
#define MIN(a, b) (((a) < (b)) ? (a) : (b))
#endif

/**
 * \brief remove obsolete (inspected and logged) transactions
 */
static void AppLayerParserTransactionsCleanup(Flow *f)
{
    DEBUG_ASSERT_FLOW_LOCKED(f);

    AppLayerParserProtoCtx *p = &alp_ctx.ctxs[FlowGetProtoMapping(f->proto)][f->alproto];
    if (p->StateTransactionFree == NULL)
        return;

    uint64_t tx_id_ts = AppLayerTransactionGetActive(f, STREAM_TOSERVER);
    uint64_t tx_id_tc = AppLayerTransactionGetActive(f, STREAM_TOCLIENT);

    uint64_t min = MIN(tx_id_ts, tx_id_tc);
    if (min > 0) {
        SCLogDebug("freeing %"PRIu64" %p", min - 1, p->StateTransactionFree);
        p->StateTransactionFree(f->alstate, min - 1);
    }
}

#define IS_DISRUPTED(flags) \
    ((flags) & (STREAM_DEPTH|STREAM_GAP))

/**
 *  \brief get the progress value for a tx/protocol
 *
 *  If the stream is disrupted, we return the 'completion' value.
 */
int AppLayerParserGetStateProgress(uint8_t ipproto, AppProto alproto,
                        void *alstate, uint8_t flags)
{
    SCEnter();
    int r = 0;
    if (unlikely(IS_DISRUPTED(flags))) {
        r = alp_ctx.ctxs[FlowGetProtoMapping(ipproto)][alproto].
            StateGetProgressCompletionStatus(flags);
    } else {
        r = alp_ctx.ctxs[FlowGetProtoMapping(ipproto)][alproto].
            StateGetProgress(alstate, flags);
    }
    SCReturnInt(r);
}

uint64_t AppLayerParserGetTxCnt(uint8_t ipproto, AppProto alproto, void *alstate)
{
    SCEnter();
    uint64_t r = 0;
    r = alp_ctx.ctxs[FlowGetProtoMapping(ipproto)][alproto].
               StateGetTxCnt(alstate);
    SCReturnCT(r, "uint64_t");
}

void *AppLayerParserGetTx(uint8_t ipproto, AppProto alproto, void *alstate, uint64_t tx_id)
{
    SCEnter();
    void * r = NULL;
    r = alp_ctx.ctxs[FlowGetProtoMapping(ipproto)][alproto].
                StateGetTx(alstate, tx_id);
    SCReturnPtr(r, "void *");
}

int AppLayerParserGetStateProgressCompletionStatus(uint8_t ipproto, AppProto alproto,
                                        uint8_t direction)
{
    SCEnter();
    int r = 0;
    r = alp_ctx.ctxs[FlowGetProtoMapping(ipproto)][alproto].
                StateGetProgressCompletionStatus(direction);
    SCReturnInt(r);
}

int AppLayerParserGetEventInfo(uint8_t ipproto, AppProto alproto, const char *event_name,
                    int *event_id, AppLayerEventType *event_type)
{
    SCEnter();
    int ipproto_map = FlowGetProtoMapping(ipproto);
    int r = (alp_ctx.ctxs[ipproto_map][alproto].StateGetEventInfo == NULL) ?
                -1 : alp_ctx.ctxs[ipproto_map][alproto].StateGetEventInfo(event_name, event_id, event_type);
    SCReturnInt(r);
}

uint8_t AppLayerParserGetFirstDataDir(uint8_t ipproto, AppProto alproto)
{
    SCEnter();
    uint8_t r = 0;
    r = alp_ctx.ctxs[FlowGetProtoMapping(ipproto)][alproto].
               first_data_dir;
    SCReturnCT(r, "uint8_t");
}

uint64_t AppLayerParserGetTransactionActive(uint8_t ipproto, AppProto alproto,
                                            AppLayerParserState *pstate, uint8_t direction)
{
    SCEnter();

    uint64_t active_id;

    uint64_t log_id = pstate->log_id;
    uint64_t inspect_id = pstate->inspect_id[direction & STREAM_TOSERVER ? 0 : 1];
    if (alp_ctx.ctxs[FlowGetProtoMapping(ipproto)][alproto].logger == TRUE) {
        active_id = (log_id < inspect_id) ? log_id : inspect_id;
    } else {
        active_id = inspect_id;
    }

    SCReturnCT(active_id, "uint64_t");
}

int AppLayerParserSupportsTxDetectState(uint8_t ipproto, AppProto alproto)
{
    if (alp_ctx.ctxs[FlowGetProtoMapping(ipproto)][alproto].GetTxDetectState != NULL)
        return TRUE;
    return FALSE;
}

int AppLayerParserHasTxDetectState(uint8_t ipproto, AppProto alproto, void *alstate)
{
    int r;
    SCEnter();
    if (alp_ctx.ctxs[FlowGetProtoMapping(ipproto)][alproto].StateHasTxDetectState == NULL)
        return -ENOSYS;
    r = alp_ctx.ctxs[FlowGetProtoMapping(ipproto)][alproto].StateHasTxDetectState(alstate);
    SCReturnInt(r);
}

DetectEngineState *AppLayerParserGetTxDetectState(uint8_t ipproto, AppProto alproto, void *tx)
{
    SCEnter();
    DetectEngineState *s;
    s = alp_ctx.ctxs[FlowGetProtoMapping(ipproto)][alproto].GetTxDetectState(tx);
    SCReturnPtr(s, "DetectEngineState");
}

int AppLayerParserSetTxDetectState(uint8_t ipproto, AppProto alproto,
                                   void *alstate, void *tx, DetectEngineState *s)
{
    int r;
    SCEnter();
    if ((alp_ctx.ctxs[FlowGetProtoMapping(ipproto)][alproto].GetTxDetectState(tx) != NULL))
        SCReturnInt(-EBUSY);
    r = alp_ctx.ctxs[FlowGetProtoMapping(ipproto)][alproto].SetTxDetectState(alstate, tx, s);
    SCReturnInt(r);
}

/***** General *****/

int AppLayerParserParse(AppLayerParserThreadCtx *alp_tctx, Flow *f, AppProto alproto,
                        uint8_t flags, uint8_t *input, uint32_t input_len)
{
    SCEnter();
#ifdef DEBUG_VALIDATION
    BUG_ON(f->protomap != FlowGetProtoMapping(f->proto));
#endif
    AppLayerParserState *pstate = NULL;
    AppLayerParserProtoCtx *p = &alp_ctx.ctxs[f->protomap][alproto];
    void *alstate = NULL;

    /* we don't have the parser registered for this protocol */
    if (p->StateAlloc == NULL)
        goto end;

    /* Do this check before calling AppLayerParse */
    if (flags & STREAM_GAP) {
        SCLogDebug("stream gap detected (missing packets), "
                   "this is not yet supported.");

        if (f->alstate != NULL)
            AppLayerParserStreamTruncated(f->proto, alproto, f->alstate, flags);
        goto error;
    }

    /* Get the parser state (if any) */
    pstate = f->alparser;
    if (pstate == NULL) {
        f->alparser = pstate = AppLayerParserStateAlloc();
        if (pstate == NULL)
            goto error;
    }
    pstate->version++;
    SCLogDebug("app layer parser state version incremented to %"PRIu8,
               pstate->version);

    if (flags & STREAM_EOF)
        AppLayerParserStateSetFlag(pstate, APP_LAYER_PARSER_EOF);

    alstate = f->alstate;
    if (alstate == NULL) {
        f->alstate = alstate = p->StateAlloc();
        if (alstate == NULL)
            goto error;
        SCLogDebug("alloced new app layer state %p (name %s)",
                   alstate, AppLayerGetProtoName(f->alproto));
    } else {
        SCLogDebug("using existing app layer state %p (name %s))",
                   alstate, AppLayerGetProtoName(f->alproto));
    }

    /* invoke the recursive parser, but only on data. We may get empty msgs on EOF */
    if (input_len > 0 || (flags & STREAM_EOF)) {
        /* invoke the parser */
        if (p->Parser[(flags & STREAM_TOSERVER) ? 0 : 1](f, alstate, pstate,
                input, input_len,
                alp_tctx->alproto_local_storage[f->protomap][alproto]) < 0)
        {
            goto error;
        }
    }

    /* set the packets to no inspection and reassembly if required */
    if (pstate->flags & APP_LAYER_PARSER_NO_INSPECTION) {
        AppLayerParserSetEOF(pstate);
        FlowSetNoPayloadInspectionFlag(f);

        if (f->proto == IPPROTO_TCP) {
            StreamTcpDisableAppLayer(f);

            /* Set the no reassembly flag for both the stream in this TcpSession */
            if (pstate->flags & APP_LAYER_PARSER_NO_REASSEMBLY) {
                /* Used only if it's TCP */
                TcpSession *ssn = f->protoctx;
                if (ssn != NULL) {
                    StreamTcpSetSessionNoReassemblyFlag(ssn,
                            flags & STREAM_TOCLIENT ? 1 : 0);
                    StreamTcpSetSessionNoReassemblyFlag(ssn,
                            flags & STREAM_TOSERVER ? 1 : 0);
                }
            }
        }
    }

    /* In cases like HeartBleed for TLS we need to inspect AppLayer but not Payload */
    if (!(f->flags & FLOW_NOPAYLOAD_INSPECTION) && pstate->flags & APP_LAYER_PARSER_NO_INSPECTION_PAYLOAD) {
        FlowSetNoPayloadInspectionFlag(f);
        /* Set the no reassembly flag for both the stream in this TcpSession */
        if (f->proto == IPPROTO_TCP) {
            /* Used only if it's TCP */
            TcpSession *ssn = f->protoctx;
            if (ssn != NULL) {
                StreamTcpSetDisableRawReassemblyFlag(ssn, 0);
                StreamTcpSetDisableRawReassemblyFlag(ssn, 1);
            }
        }
    }

    /* next, see if we can get rid of transactions now */
    AppLayerParserTransactionsCleanup(f);

    /* stream truncated, inform app layer */
    if (flags & STREAM_DEPTH)
        AppLayerParserStreamTruncated(f->proto, alproto, alstate, flags);

 end:
    SCReturnInt(0);
 error:
    /* Set the no app layer inspection flag for both
     * the stream in this Flow */
    if (f->proto == IPPROTO_TCP) {
        StreamTcpDisableAppLayer(f);
    }
    AppLayerParserSetEOF(pstate);
    SCReturnInt(-1);
}

void AppLayerParserSetEOF(AppLayerParserState *pstate)
{
    SCEnter();

    if (pstate == NULL)
        goto end;

    AppLayerParserStateSetFlag(pstate, APP_LAYER_PARSER_EOF);
    /* increase version so we will inspect it one more time
     * with the EOF flags now set */
    pstate->version++;

 end:
    SCReturn;
}

int AppLayerParserHasDecoderEvents(uint8_t ipproto, AppProto alproto,
                                   void *alstate, AppLayerParserState *pstate,
                                   uint8_t flags)
{
    SCEnter();

    if (alstate == NULL || pstate == NULL)
        goto not_present;

    AppLayerDecoderEvents *decoder_events;
    uint64_t tx_id;
    uint64_t max_id;

    if (AppLayerParserProtocolIsTxEventAware(ipproto, alproto)) {
        /* fast path if supported by alproto */
        if (alp_ctx.ctxs[FlowGetProtoMapping(ipproto)][alproto].StateHasEvents != NULL) {
            if (alp_ctx.ctxs[FlowGetProtoMapping(ipproto)][alproto].
                StateHasEvents(alstate) == 1)
            {
                goto present;
            }
        } else {
            /* check each tx */
            tx_id = AppLayerParserGetTransactionInspectId(pstate, flags);
            max_id = AppLayerParserGetTxCnt(ipproto, alproto, alstate);
            for ( ; tx_id < max_id; tx_id++) {
                decoder_events = AppLayerParserGetEventsByTx(ipproto, alproto, alstate, tx_id);
                if (decoder_events && decoder_events->cnt)
                    goto present;
            }
        }
    }

    decoder_events = AppLayerParserGetDecoderEvents(pstate);
    if (decoder_events && decoder_events->cnt)
        goto present;

    /* if we have reached here, we don't have events */
 not_present:
    SCReturnInt(0);
 present:
    SCReturnInt(1);
}

int AppLayerParserProtocolIsTxAware(uint8_t ipproto, AppProto alproto)
{
    SCEnter();
    int ipproto_map = FlowGetProtoMapping(ipproto);
    int r = (alp_ctx.ctxs[ipproto_map][alproto].StateGetTx == NULL) ? 0 : 1;
    SCReturnInt(r);
}

int AppLayerParserProtocolIsTxEventAware(uint8_t ipproto, AppProto alproto)
{
    SCEnter();
    int ipproto_map = FlowGetProtoMapping(ipproto);
    int r = (alp_ctx.ctxs[ipproto_map][alproto].StateGetEvents == NULL) ? 0 : 1;
    SCReturnInt(r);
}

int AppLayerParserProtocolSupportsTxs(uint8_t ipproto, AppProto alproto)
{
    SCEnter();
    int ipproto_map = FlowGetProtoMapping(ipproto);
    int r = (alp_ctx.ctxs[ipproto_map][alproto].StateTransactionFree == NULL) ? 0 : 1;
    SCReturnInt(r);
}

int AppLayerParserProtocolHasLogger(uint8_t ipproto, AppProto alproto)
{
    SCEnter();
    int ipproto_map = FlowGetProtoMapping(ipproto);
    int r = (alp_ctx.ctxs[ipproto_map][alproto].logger == 0) ? 0 : 1;
    SCReturnInt(r);
}

void AppLayerParserTriggerRawStreamReassembly(Flow *f)
{
    SCEnter();

    if (f != NULL && f->protoctx != NULL)
        StreamTcpReassembleTriggerRawReassembly(f->protoctx);

    SCReturn;
}

/***** Cleanup *****/

void AppLayerParserStateCleanup(uint8_t ipproto, AppProto alproto, void *alstate,
                                AppLayerParserState *pstate)
{
    SCEnter();

    AppLayerParserProtoCtx *ctx = &alp_ctx.ctxs[FlowGetProtoMapping(ipproto)][alproto];

    if (ctx->StateFree != NULL && alstate != NULL)
        ctx->StateFree(alstate);

    /* free the app layer parser api state */
    if (pstate != NULL)
        AppLayerParserStateFree(pstate);

    SCReturn;
}


void AppLayerParserRegisterProtocolParsers(void)
{
    SCEnter();

    RegisterHTPParsers();
    RegisterSSLParsers();
    RegisterSMBParsers();
    /** \todo bug 719 */
    //RegisterSMB2Parsers();
    RegisterDCERPCParsers();
    RegisterDCERPCUDPParsers();
    RegisterFTPParsers();
    RegisterSSHParsers();
    RegisterSMTPParsers();
    RegisterDNSUDPParsers();
    RegisterDNSTCPParsers();
    RegisterModbusParsers();
<<<<<<< HEAD
    RegisterENIPUDPParsers();
    RegisterENIPTCPParsers();
=======
    RegisterTemplateParsers();
>>>>>>> a4089873

    /** IMAP */
    AppLayerProtoDetectRegisterProtocol(ALPROTO_IMAP, "imap");
    if (AppLayerProtoDetectConfProtoDetectionEnabled("tcp", "imap")) {
        if (AppLayerProtoDetectPMRegisterPatternCS(IPPROTO_TCP, ALPROTO_IMAP,
                                  "1|20|capability", 12, 0, STREAM_TOSERVER) < 0)
        {
            SCLogInfo("imap proto registration failure\n");
            exit(EXIT_FAILURE);
        }
    } else {
        SCLogInfo("Protocol detection and parser disabled for %s protocol.",
                  "imap");
    }

    /** MSN Messenger */
    AppLayerProtoDetectRegisterProtocol(ALPROTO_MSN, "msn");
    if (AppLayerProtoDetectConfProtoDetectionEnabled("tcp", "msn")) {
        if (AppLayerProtoDetectPMRegisterPatternCS(IPPROTO_TCP, ALPROTO_MSN,
                                    "msn", 10, 6, STREAM_TOSERVER) < 0)
        {
            SCLogInfo("msn proto registration failure\n");
            exit(EXIT_FAILURE);
        }
    } else {
        SCLogInfo("Protocol detection and parser disabled for %s protocol.",
                  "msn");
    }

    return;
}


void AppLayerParserStateSetFlag(AppLayerParserState *pstate, uint8_t flag)
{
    SCEnter();
    pstate->flags |= flag;
    SCReturn;
}

int AppLayerParserStateIssetFlag(AppLayerParserState *pstate, uint8_t flag)
{
    SCEnter();
    SCReturnInt(pstate->flags & flag);
}


void AppLayerParserStreamTruncated(uint8_t ipproto, AppProto alproto, void *alstate,
                                   uint8_t direction)
{
    SCEnter();


    if (alp_ctx.ctxs[FlowGetProtoMapping(ipproto)][alproto].Truncate != NULL)
        alp_ctx.ctxs[FlowGetProtoMapping(ipproto)][alproto].Truncate(alstate, direction);

    SCReturn;
}

#ifdef DEBUG
void AppLayerParserStatePrintDetails(AppLayerParserState *pstate)
{
    SCEnter();

    if (pstate == NULL)
        SCReturn;

    AppLayerParserState *p = pstate;
    SCLogDebug("AppLayerParser parser state information for parser state p(%p). "
               "p->inspect_id[0](%"PRIu64"), "
               "p->inspect_id[1](%"PRIu64"), "
               "p->log_id(%"PRIu64"), "
               "p->version(%"PRIu8"), "
               "p->decoder_events(%p).",
               pstate, p->inspect_id[0], p->inspect_id[1], p->log_id,
               p->version, p->decoder_events);

    SCReturn;
}
#endif


/***** Unittests *****/

#ifdef UNITTESTS

static AppLayerParserCtx alp_ctx_backup_unittest;

typedef struct TestState_ {
    uint8_t test;
} TestState;

/**
 *  \brief  Test parser function to test the memory deallocation of app layer
 *          parser of occurence of an error.
 */
static int TestProtocolParser(Flow *f, void *test_state, AppLayerParserState *pstate,
                              uint8_t *input, uint32_t input_len,
                              void *local_data)
{
    SCEnter();
    SCReturnInt(-1);
}

/** \brief Function to allocates the Test protocol state memory
 */
static void *TestProtocolStateAlloc(void)
{
    SCEnter();
    void *s = SCMalloc(sizeof(TestState));
    if (unlikely(s == NULL))
        goto end;
    memset(s, 0, sizeof(TestState));
 end:
    SCReturnPtr(s, "TestState");
}

/** \brief Function to free the Test Protocol state memory
 */
static void TestProtocolStateFree(void *s)
{
    SCFree(s);
}

void AppLayerParserRegisterProtocolUnittests(uint8_t ipproto, AppProto alproto,
                                  void (*RegisterUnittests)(void))
{
    SCEnter();
    alp_ctx.ctxs[FlowGetProtoMapping(ipproto)][alproto].
        RegisterUnittests = RegisterUnittests;
    SCReturn;
}

void AppLayerParserBackupParserTable(void)
{
    SCEnter();
    alp_ctx_backup_unittest = alp_ctx;
    memset(&alp_ctx, 0, sizeof(alp_ctx));
    SCReturn;
}

void AppLayerParserRestoreParserTable(void)
{
    SCEnter();
    alp_ctx = alp_ctx_backup_unittest;
    memset(&alp_ctx_backup_unittest, 0, sizeof(alp_ctx_backup_unittest));
    SCReturn;
}

/**
 * \test Test the deallocation of app layer parser memory on occurance of
 *       error in the parsing process.
 */
static int AppLayerParserTest01(void)
{
    AppLayerParserBackupParserTable();

    int result = 0;
    Flow *f = NULL;
    uint8_t testbuf[] = { 0x11 };
    uint32_t testlen = sizeof(testbuf);
    TcpSession ssn;
    AppLayerParserThreadCtx *alp_tctx = AppLayerParserThreadCtxAlloc();

    memset(&ssn, 0, sizeof(ssn));

    /* Register the Test protocol state and parser functions */
    AppLayerParserRegisterParser(IPPROTO_TCP, ALPROTO_TEST, STREAM_TOSERVER,
                      TestProtocolParser);
    AppLayerParserRegisterStateFuncs(IPPROTO_TCP, ALPROTO_TEST,
                          TestProtocolStateAlloc, TestProtocolStateFree);

    f = UTHBuildFlow(AF_INET, "1.2.3.4", "4.3.2.1", 20, 40);
    if (f == NULL)
        goto end;
    f->protoctx = &ssn;
    f->alproto = ALPROTO_TEST;
    f->proto = IPPROTO_TCP;

    StreamTcpInitConfig(TRUE);

    SCMutexLock(&f->m);
    int r = AppLayerParserParse(alp_tctx, f, ALPROTO_TEST, STREAM_TOSERVER|STREAM_EOF,
                           testbuf, testlen);
    if (r != -1) {
        printf("returned %" PRId32 ", expected -1: ", r);
        SCMutexUnlock(&f->m);
        goto end;
    }
    SCMutexUnlock(&f->m);

    if (!(ssn.flags & STREAMTCP_FLAG_APP_LAYER_DISABLED)) {
        printf("flag should have been set, but is not: ");
        goto end;
    }

    result = 1;
 end:
    AppLayerParserRestoreParserTable();
    StreamTcpFreeConfig(TRUE);

    UTHFreeFlow(f);
    return result;
}

/**
 * \test Test the deallocation of app layer parser memory on occurance of
 *       error in the parsing process for UDP.
 */
static int AppLayerParserTest02(void)
{
    AppLayerParserBackupParserTable();

    int result = 1;
    Flow *f = NULL;
    uint8_t testbuf[] = { 0x11 };
    uint32_t testlen = sizeof(testbuf);
    AppLayerParserThreadCtx *alp_tctx = AppLayerParserThreadCtxAlloc();

    /* Register the Test protocol state and parser functions */
    AppLayerParserRegisterParser(IPPROTO_UDP, ALPROTO_TEST, STREAM_TOSERVER,
                      TestProtocolParser);
    AppLayerParserRegisterStateFuncs(IPPROTO_UDP, ALPROTO_TEST,
                          TestProtocolStateAlloc, TestProtocolStateFree);

    f = UTHBuildFlow(AF_INET, "1.2.3.4", "4.3.2.1", 20, 40);
    if (f == NULL)
        goto end;
    f->alproto = ALPROTO_TEST;
    f->proto = IPPROTO_UDP;
    f->protomap = FlowGetProtoMapping(f->proto);

    StreamTcpInitConfig(TRUE);

    SCMutexLock(&f->m);
    int r = AppLayerParserParse(alp_tctx, f, ALPROTO_TEST, STREAM_TOSERVER|STREAM_EOF, testbuf,
                          testlen);
    if (r != -1) {
        printf("returned %" PRId32 ", expected -1: \n", r);
        result = 0;
        SCMutexUnlock(&f->m);
        goto end;
    }
    SCMutexUnlock(&f->m);

 end:
    AppLayerParserRestoreParserTable();
    StreamTcpFreeConfig(TRUE);
    UTHFreeFlow(f);
    return result;
}


void AppLayerParserRegisterUnittests(void)
{
    SCEnter();

    int ip;
    AppProto alproto;
    AppLayerParserProtoCtx *ctx;

    for (ip = 0; ip < FLOW_PROTO_DEFAULT; ip++) {
        for (alproto = 0; alproto < ALPROTO_MAX; alproto++) {
            ctx = &alp_ctx.ctxs[ip][alproto];
            if (ctx->RegisterUnittests == NULL)
                continue;
            ctx->RegisterUnittests();
        }
    }

    UtRegisterTest("AppLayerParserTest01", AppLayerParserTest01, 1);
    UtRegisterTest("AppLayerParserTest02", AppLayerParserTest02, 1);

    SCReturn;
}

#endif<|MERGE_RESOLUTION|>--- conflicted
+++ resolved
@@ -58,11 +58,8 @@
 #include "app-layer-dns-udp.h"
 #include "app-layer-dns-tcp.h"
 #include "app-layer-modbus.h"
-<<<<<<< HEAD
 #include "app-layer-enip.h"
-=======
 #include "app-layer-template.h"
->>>>>>> a4089873
 
 #include "conf.h"
 #include "util-spm.h"
@@ -1111,12 +1108,10 @@
     RegisterDNSUDPParsers();
     RegisterDNSTCPParsers();
     RegisterModbusParsers();
-<<<<<<< HEAD
     RegisterENIPUDPParsers();
     RegisterENIPTCPParsers();
-=======
     RegisterTemplateParsers();
->>>>>>> a4089873
+
 
     /** IMAP */
     AppLayerProtoDetectRegisterProtocol(ALPROTO_IMAP, "imap");
