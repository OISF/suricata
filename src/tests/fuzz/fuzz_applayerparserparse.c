--- conflicted
+++ resolved
@@ -92,18 +92,6 @@
 
         PostConfLoadedSetup(&surifuzz);
         alp_tctx = AppLayerParserThreadCtxAlloc();
-<<<<<<< HEAD
-        const char* forceLayerStr = getenv("FUZZ_APPLAYER");
-        if (forceLayerStr) {
-            if (ByteExtractStringUint64(&forceLayer, 10, 0, forceLayerStr) < 0) {
-                forceLayer = 0;
-                printf("Invalid numeric value for FUZZ_APPLAYER environment variable");
-            } else {
-                printf("Forcing %s\n", AppProtoToString(forceLayer));
-            }
-        }
-=======
->>>>>>> def63638
     }
 
     if (data[0] >= ALPROTO_MAX) {
