--- conflicted
+++ resolved
@@ -87,17 +87,10 @@
     sigmatch_table[DETECT_AL_HTTP_REQUEST_LINE].flags |= SIGMATCH_NOOPT|SIGMATCH_INFO_STICKY_BUFFER;
 
     DetectAppLayerInspectEngineRegister2("http_request_line", ALPROTO_HTTP1, SIG_FLAG_TOSERVER,
-<<<<<<< HEAD
             HTP_REQUEST_PROGRESS_LINE, DetectEngineInspectBufferGeneric, GetData);
 
     DetectAppLayerMpmRegister2("http_request_line", SIG_FLAG_TOSERVER, 2,
             PrefilterGenericMpmRegister, GetData, ALPROTO_HTTP1, HTP_REQUEST_PROGRESS_LINE);
-=======
-            HTP_REQUEST_LINE, DetectEngineInspectBufferGeneric, GetData);
-
-    DetectAppLayerMpmRegister2("http_request_line", SIG_FLAG_TOSERVER, 2,
-            PrefilterGenericMpmRegister, GetData, ALPROTO_HTTP1, HTP_REQUEST_LINE);
->>>>>>> def63638
 
     DetectBufferTypeSetDescriptionByName("http_request_line",
             "http request line");
