--- conflicted
+++ resolved
@@ -30,10 +30,6 @@
 	app-layer-htp-body.h \
 	app-layer-htp-file.h \
 	app-layer-htp.h \
-<<<<<<< HEAD
-=======
-	app-layer-htp-libhtp.h \
->>>>>>> def63638
 	app-layer-htp-mem.h \
 	app-layer-htp-xff.h \
 	app-layer-http2.h \
@@ -95,10 +91,7 @@
 	decode-teredo.h \
 	decode-udp.h \
 	decode-vlan.h \
-<<<<<<< HEAD
-=======
 	decode-vntag.h \
->>>>>>> def63638
 	decode-vxlan.h \
 	defrag-config.h \
 	defrag.h \
@@ -149,10 +142,6 @@
 	detect-engine.h \
 	detect-engine-iponly.h \
 	detect-engine-loader.h \
-<<<<<<< HEAD
-	detect-engine-modbus.h \
-=======
->>>>>>> def63638
 	detect-engine-mpm.h \
 	detect-engine-payload.h \
 	detect-engine-port.h \
@@ -407,10 +396,7 @@
 	output-json-ike.h \
 	output-json-krb5.h \
 	output-json-metadata.h \
-<<<<<<< HEAD
-=======
 	output-json-modbus.h \
->>>>>>> def63638
 	output-json-mqtt.h \
 	output-json-netflow.h \
 	output-json-nfs.h \
@@ -626,10 +612,6 @@
 	app-layer-htp-body.c \
 	app-layer-htp.c \
 	app-layer-htp-file.c \
-<<<<<<< HEAD
-=======
-	app-layer-htp-libhtp.c \
->>>>>>> def63638
 	app-layer-htp-mem.c \
 	app-layer-htp-xff.c \
 	app-layer-http2.c \
@@ -686,10 +668,7 @@
 	decode-teredo.c \
 	decode-udp.c \
 	decode-vlan.c \
-<<<<<<< HEAD
-=======
 	decode-vntag.c \
->>>>>>> def63638
 	decode-vxlan.c \
 	defrag.c \
 	defrag-config.c \
@@ -741,10 +720,6 @@
 	detect-engine-file.c \
 	detect-engine-iponly.c \
 	detect-engine-loader.c \
-<<<<<<< HEAD
-	detect-engine-modbus.c \
-=======
->>>>>>> def63638
 	detect-engine-mpm.c \
 	detect-engine-payload.c \
 	detect-engine-port.c \
@@ -997,10 +972,7 @@
 	output-json-ike.c \
 	output-json-krb5.c \
 	output-json-metadata.c \
-<<<<<<< HEAD
-=======
 	output-json-modbus.c \
->>>>>>> def63638
 	output-json-mqtt.c \
 	output-json-netflow.c \
 	output-json-nfs.c \
@@ -1307,8 +1279,6 @@
 # force usage of CXX for linker
 nodist_EXTRA_fuzz_sigpcap_SOURCES = force-cxx-linking.cxx
 
-<<<<<<< HEAD
-=======
 if HAS_FUZZPCAP
 nodist_fuzz_sigpcap_aware_SOURCES = tests/fuzz/fuzz_sigpcap_aware.c
 fuzz_sigpcap_aware_LDFLAGS = $(LDFLAGS_FUZZ)
@@ -1322,7 +1292,6 @@
 nodist_EXTRA_fuzz_sigpcap_aware_SOURCES = force-cxx-linking.cxx
 endif
 
->>>>>>> def63638
 nodist_fuzz_mimedecparseline_SOURCES = tests/fuzz/fuzz_mimedecparseline.c
 fuzz_mimedecparseline_LDFLAGS = $(LDFLAGS_FUZZ)
 fuzz_mimedecparseline_LDADD = $(LDADD_FUZZ)
