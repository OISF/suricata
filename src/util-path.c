--- conflicted
+++ resolved
@@ -73,11 +73,7 @@
  *
  *  \retval 0 if the path was created successfully 
  */
-<<<<<<< HEAD
-int MakePath(char* file_path, mode_t mode) {
-=======
 int MakePath(const char* file_path, mode_t mode) {
->>>>>>> f755f8a1
     char* p;
     for (p=strchr(file_path+1, '/'); p; p=strchr(p+1, '/')) {
         *p='\0';
