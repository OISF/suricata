--- conflicted
+++ resolved
@@ -42,11 +42,10 @@
 
     ALPROTO_DNS,
     ALPROTO_MODBUS,
-<<<<<<< HEAD
+
     ALPROTO_ENIP,
-=======
+
     ALPROTO_TEMPLATE,
->>>>>>> a4089873
 
     /* used by the probing parser when alproto detection fails
      * permanently for that particular stream */
