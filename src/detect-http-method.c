--- conflicted
+++ resolved
@@ -96,17 +96,10 @@
     sigmatch_table[DETECT_HTTP_METHOD].flags |= SIGMATCH_NOOPT|SIGMATCH_INFO_STICKY_BUFFER;
 
     DetectAppLayerInspectEngineRegister2("http_method", ALPROTO_HTTP1, SIG_FLAG_TOSERVER,
-<<<<<<< HEAD
             HTP_REQUEST_PROGRESS_LINE, DetectEngineInspectBufferGeneric, GetData);
 
     DetectAppLayerMpmRegister2("http_method", SIG_FLAG_TOSERVER, 4, PrefilterGenericMpmRegister,
             GetData, ALPROTO_HTTP1, HTP_REQUEST_PROGRESS_LINE);
-=======
-            HTP_REQUEST_LINE, DetectEngineInspectBufferGeneric, GetData);
-
-    DetectAppLayerMpmRegister2("http_method", SIG_FLAG_TOSERVER, 4, PrefilterGenericMpmRegister,
-            GetData, ALPROTO_HTTP1, HTP_REQUEST_LINE);
->>>>>>> def63638
 
     DetectBufferTypeSetDescriptionByName("http_method",
             "http request method");
