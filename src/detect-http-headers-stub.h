/* Copyright (C) 2007-2019 Open Information Security Foundation
 *
 * You can copy, redistribute or modify this Program under the terms of
 * the GNU General Public License version 2 as published by the Free
 * Software Foundation.
 *
 * This program is distributed in the hope that it will be useful,
 * but WITHOUT ANY WARRANTY; without even the implied warranty of
 * MERCHANTABILITY or FITNESS FOR A PARTICULAR PURPOSE.  See the
 * GNU General Public License for more details.
 *
 * You should have received a copy of the GNU General Public License
 * version 2 along with this program; if not, write to the Free Software
 * Foundation, Inc., 51 Franklin Street, Fifth Floor, Boston, MA
 * 02110-1301, USA.
 */

/**
 * Stub for per HTTP header detection keyword. Meant to be included into
 * a C file.
 */

/**
 * \ingroup httplayer
 *
 * @{
 */

#include "suricata-common.h"
#include "threads.h"
#include "decode.h"
#include "flow.h"
#include "app-layer.h"
#include "app-layer-parser.h"
#include "app-layer-protos.h"
#include "app-layer-htp.h"

#include "detect.h"
#include "detect-parse.h"
#include "detect-engine.h"
#include "detect-engine-mpm.h"
#include "detect-engine-state.h"
#include "detect-engine-prefilter.h"
#include "detect-engine-content-inspection.h"
#include "detect-content.h"
#include "detect-http-header.h"

#include "util-debug.h"

static int g_buffer_id = 0;

#ifdef KEYWORD_TOSERVER
static InspectionBuffer *GetRequestData(DetectEngineThreadCtx *det_ctx,
        const DetectEngineTransforms *transforms, Flow *_f,
        const uint8_t _flow_flags, void *txv, const int list_id)
{
    SCEnter();

    InspectionBuffer *buffer = InspectionBufferGet(det_ctx, list_id);
    if (buffer->inspect == NULL) {
        htp_tx_t *tx = (htp_tx_t *)txv;

        if (htp_tx_request_headers(tx) == NULL)
            return NULL;

        const htp_header_t *h = htp_tx_request_header(tx, HEADER_NAME);
        if (h == NULL || htp_header_value(h) == NULL) {
            SCLogDebug("HTTP %s header not present in this request",
                       HEADER_NAME);
            return NULL;
        }

        const uint32_t data_len = htp_header_value_len(h);
        const uint8_t *data = htp_header_value_ptr(h);

        InspectionBufferSetup(det_ctx, list_id, buffer, data, data_len);
        InspectionBufferApplyTransforms(buffer, transforms);
    }

    return buffer;
}

static InspectionBuffer *GetRequestData2(DetectEngineThreadCtx *det_ctx,
        const DetectEngineTransforms *transforms, Flow *_f, const uint8_t _flow_flags, void *txv,
        const int list_id)
{
    SCEnter();

    InspectionBuffer *buffer = InspectionBufferGet(det_ctx, list_id);
    if (buffer->inspect == NULL) {
        uint32_t b_len = 0;
        const uint8_t *b = NULL;

        if (rs_http2_tx_get_header_value(txv, STREAM_TOSERVER, HEADER_NAME, &b, &b_len) != 1)
            return NULL;
        if (b == NULL || b_len == 0)
            return NULL;

        InspectionBufferSetup(det_ctx, list_id, buffer, b, b_len);
        InspectionBufferApplyTransforms(buffer, transforms);
    }

    return buffer;
}

#endif
#ifdef KEYWORD_TOCLIENT
static InspectionBuffer *GetResponseData(DetectEngineThreadCtx *det_ctx,
        const DetectEngineTransforms *transforms, Flow *_f,
        const uint8_t _flow_flags, void *txv, const int list_id)
{
    SCEnter();

    InspectionBuffer *buffer = InspectionBufferGet(det_ctx, list_id);
    if (buffer->inspect == NULL) {
        htp_tx_t *tx = (htp_tx_t *)txv;

        if (htp_tx_response_headers(tx) == NULL)
            return NULL;

        const htp_header_t *h = htp_tx_response_header(tx, HEADER_NAME);
        if (h == NULL || htp_header_value(h) == NULL) {
            SCLogDebug("HTTP %s header not present in this request",
                       HEADER_NAME);
            return NULL;
        }

        const uint32_t data_len = htp_header_value_len(h);
        const uint8_t *data = htp_header_value_ptr(h);

        InspectionBufferSetup(det_ctx, list_id, buffer, data, data_len);
        InspectionBufferApplyTransforms(buffer, transforms);
    }

    return buffer;
}

static InspectionBuffer *GetResponseData2(DetectEngineThreadCtx *det_ctx,
        const DetectEngineTransforms *transforms, Flow *_f, const uint8_t _flow_flags, void *txv,
        const int list_id)
{
    SCEnter();

    InspectionBuffer *buffer = InspectionBufferGet(det_ctx, list_id);
    if (buffer->inspect == NULL) {
        uint32_t b_len = 0;
        const uint8_t *b = NULL;

        if (rs_http2_tx_get_header_value(txv, STREAM_TOCLIENT, HEADER_NAME, &b, &b_len) != 1)
            return NULL;
        if (b == NULL || b_len == 0)
            return NULL;

        InspectionBufferSetup(det_ctx, list_id, buffer, b, b_len);
        InspectionBufferApplyTransforms(buffer, transforms);
    }

    return buffer;
}
#endif

/**
 * \brief this function setup the http.header keyword used in the rule
 *
 * \param de_ctx   Pointer to the Detection Engine Context
 * \param s        Pointer to the Signature to which the current keyword belongs
 * \param str      Should hold an empty string always
 *
 * \retval 0       On success
 */
static int DetectHttpHeadersSetupSticky(DetectEngineCtx *de_ctx, Signature *s, const char *str)
{
    if (DetectBufferSetActiveList(s, g_buffer_id) < 0)
        return -1;

    if (DetectSignatureSetAppProto(s, ALPROTO_HTTP) < 0)
        return -1;

    return 0;
}

static void DetectHttpHeadersRegisterStub(void)
{
    sigmatch_table[KEYWORD_ID].name = KEYWORD_NAME;
#ifdef KEYWORD_NAME_LEGACY
    sigmatch_table[KEYWORD_ID].alias = KEYWORD_NAME_LEGACY;
#endif
    sigmatch_table[KEYWORD_ID].desc = KEYWORD_NAME " sticky buffer for the " BUFFER_DESC;
    sigmatch_table[KEYWORD_ID].url = "/rules/" KEYWORD_DOC;
    sigmatch_table[KEYWORD_ID].Setup = DetectHttpHeadersSetupSticky;
    sigmatch_table[KEYWORD_ID].flags |= SIGMATCH_NOOPT | SIGMATCH_INFO_STICKY_BUFFER;


#ifdef KEYWORD_TOSERVER
    DetectAppLayerMpmRegister2(BUFFER_NAME, SIG_FLAG_TOSERVER, 2, PrefilterGenericMpmRegister,
<<<<<<< HEAD
            GetRequestData, ALPROTO_HTTP1, HTP_REQUEST_PROGRESS_HEADERS);
#endif
#ifdef KEYWORD_TOCLIENT
    DetectAppLayerMpmRegister2(BUFFER_NAME, SIG_FLAG_TOCLIENT, 2, PrefilterGenericMpmRegister,
            GetResponseData, ALPROTO_HTTP1, HTP_RESPONSE_PROGRESS_HEADERS);
#endif
#ifdef KEYWORD_TOSERVER
    DetectAppLayerInspectEngineRegister2(BUFFER_NAME, ALPROTO_HTTP1, SIG_FLAG_TOSERVER,
            HTP_REQUEST_PROGRESS_HEADERS, DetectEngineInspectBufferGeneric, GetRequestData);
#endif
#ifdef KEYWORD_TOCLIENT
    DetectAppLayerInspectEngineRegister2(BUFFER_NAME, ALPROTO_HTTP1, SIG_FLAG_TOCLIENT,
            HTP_RESPONSE_PROGRESS_HEADERS, DetectEngineInspectBufferGeneric, GetResponseData);
=======
            GetRequestData, ALPROTO_HTTP1, HTP_REQUEST_HEADERS);
    DetectAppLayerMpmRegister2(BUFFER_NAME, SIG_FLAG_TOSERVER, 2, PrefilterGenericMpmRegister,
            GetRequestData2, ALPROTO_HTTP2, HTTP2StateDataClient);
#endif
#ifdef KEYWORD_TOCLIENT
    DetectAppLayerMpmRegister2(BUFFER_NAME, SIG_FLAG_TOCLIENT, 2, PrefilterGenericMpmRegister,
            GetResponseData, ALPROTO_HTTP1, HTP_RESPONSE_HEADERS);
    DetectAppLayerMpmRegister2(BUFFER_NAME, SIG_FLAG_TOCLIENT, 2, PrefilterGenericMpmRegister,
            GetResponseData2, ALPROTO_HTTP2, HTTP2StateDataServer);
#endif
#ifdef KEYWORD_TOSERVER
    DetectAppLayerInspectEngineRegister2(BUFFER_NAME, ALPROTO_HTTP1, SIG_FLAG_TOSERVER,
            HTP_REQUEST_HEADERS, DetectEngineInspectBufferGeneric, GetRequestData);
    DetectAppLayerInspectEngineRegister2(BUFFER_NAME, ALPROTO_HTTP2, SIG_FLAG_TOSERVER,
            HTTP2StateDataClient, DetectEngineInspectBufferGeneric, GetRequestData2);
#endif
#ifdef KEYWORD_TOCLIENT
    DetectAppLayerInspectEngineRegister2(BUFFER_NAME, ALPROTO_HTTP1, SIG_FLAG_TOCLIENT,
            HTP_RESPONSE_HEADERS, DetectEngineInspectBufferGeneric, GetResponseData);
    DetectAppLayerInspectEngineRegister2(BUFFER_NAME, ALPROTO_HTTP2, SIG_FLAG_TOCLIENT,
            HTTP2StateDataServer, DetectEngineInspectBufferGeneric, GetResponseData2);
>>>>>>> b3f447a0
#endif

    DetectBufferTypeSetDescriptionByName(BUFFER_NAME, BUFFER_DESC);

    g_buffer_id = DetectBufferTypeGetByName(BUFFER_NAME);
}<|MERGE_RESOLUTION|>--- conflicted
+++ resolved
@@ -193,43 +193,27 @@
 
 #ifdef KEYWORD_TOSERVER
     DetectAppLayerMpmRegister2(BUFFER_NAME, SIG_FLAG_TOSERVER, 2, PrefilterGenericMpmRegister,
-<<<<<<< HEAD
             GetRequestData, ALPROTO_HTTP1, HTP_REQUEST_PROGRESS_HEADERS);
+    DetectAppLayerMpmRegister2(BUFFER_NAME, SIG_FLAG_TOSERVER, 2, PrefilterGenericMpmRegister,
+            GetRequestData2, ALPROTO_HTTP2, HTTP2StateDataClient);
 #endif
 #ifdef KEYWORD_TOCLIENT
     DetectAppLayerMpmRegister2(BUFFER_NAME, SIG_FLAG_TOCLIENT, 2, PrefilterGenericMpmRegister,
             GetResponseData, ALPROTO_HTTP1, HTP_RESPONSE_PROGRESS_HEADERS);
+    DetectAppLayerMpmRegister2(BUFFER_NAME, SIG_FLAG_TOCLIENT, 2, PrefilterGenericMpmRegister,
+            GetResponseData2, ALPROTO_HTTP2, HTTP2StateDataServer);
 #endif
 #ifdef KEYWORD_TOSERVER
     DetectAppLayerInspectEngineRegister2(BUFFER_NAME, ALPROTO_HTTP1, SIG_FLAG_TOSERVER,
             HTP_REQUEST_PROGRESS_HEADERS, DetectEngineInspectBufferGeneric, GetRequestData);
+    DetectAppLayerInspectEngineRegister2(BUFFER_NAME, ALPROTO_HTTP2, SIG_FLAG_TOSERVER,
+            HTTP2StateDataClient, DetectEngineInspectBufferGeneric, GetRequestData2);
 #endif
 #ifdef KEYWORD_TOCLIENT
     DetectAppLayerInspectEngineRegister2(BUFFER_NAME, ALPROTO_HTTP1, SIG_FLAG_TOCLIENT,
             HTP_RESPONSE_PROGRESS_HEADERS, DetectEngineInspectBufferGeneric, GetResponseData);
-=======
-            GetRequestData, ALPROTO_HTTP1, HTP_REQUEST_HEADERS);
-    DetectAppLayerMpmRegister2(BUFFER_NAME, SIG_FLAG_TOSERVER, 2, PrefilterGenericMpmRegister,
-            GetRequestData2, ALPROTO_HTTP2, HTTP2StateDataClient);
-#endif
-#ifdef KEYWORD_TOCLIENT
-    DetectAppLayerMpmRegister2(BUFFER_NAME, SIG_FLAG_TOCLIENT, 2, PrefilterGenericMpmRegister,
-            GetResponseData, ALPROTO_HTTP1, HTP_RESPONSE_HEADERS);
-    DetectAppLayerMpmRegister2(BUFFER_NAME, SIG_FLAG_TOCLIENT, 2, PrefilterGenericMpmRegister,
-            GetResponseData2, ALPROTO_HTTP2, HTTP2StateDataServer);
-#endif
-#ifdef KEYWORD_TOSERVER
-    DetectAppLayerInspectEngineRegister2(BUFFER_NAME, ALPROTO_HTTP1, SIG_FLAG_TOSERVER,
-            HTP_REQUEST_HEADERS, DetectEngineInspectBufferGeneric, GetRequestData);
-    DetectAppLayerInspectEngineRegister2(BUFFER_NAME, ALPROTO_HTTP2, SIG_FLAG_TOSERVER,
-            HTTP2StateDataClient, DetectEngineInspectBufferGeneric, GetRequestData2);
-#endif
-#ifdef KEYWORD_TOCLIENT
-    DetectAppLayerInspectEngineRegister2(BUFFER_NAME, ALPROTO_HTTP1, SIG_FLAG_TOCLIENT,
-            HTP_RESPONSE_HEADERS, DetectEngineInspectBufferGeneric, GetResponseData);
     DetectAppLayerInspectEngineRegister2(BUFFER_NAME, ALPROTO_HTTP2, SIG_FLAG_TOCLIENT,
             HTTP2StateDataServer, DetectEngineInspectBufferGeneric, GetResponseData2);
->>>>>>> b3f447a0
 #endif
 
     DetectBufferTypeSetDescriptionByName(BUFFER_NAME, BUFFER_DESC);
