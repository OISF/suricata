--- conflicted
+++ resolved
@@ -918,12 +918,6 @@
     /* nflog */
     TmModuleReceiveNFLOGRegister();
     TmModuleDecodeNFLOGRegister();
-<<<<<<< HEAD
-
-    /* timemachine */
-    TmModuleTimeMachineRegister();
-=======
->>>>>>> f755f8a1
 }
 
 TmEcode LoadYamlConfig(char *conf_filename)
