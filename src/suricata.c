/* Copyright (C) 2007-2020 Open Information Security Foundation
 *
 * You can copy, redistribute or modify this Program under the terms of
 * the GNU General Public License version 2 as published by the Free
 * Software Foundation.
 *
 * This program is distributed in the hope that it will be useful,
 * but WITHOUT ANY WARRANTY; without even the implied warranty of
 * MERCHANTABILITY or FITNESS FOR A PARTICULAR PURPOSE.  See the
 * GNU General Public License for more details.
 *
 * You should have received a copy of the GNU General Public License
 * version 2 along with this program; if not, write to the Free Software
 * Foundation, Inc., 51 Franklin Street, Fifth Floor, Boston, MA
 * 02110-1301, USA.
 */

/**
 * \file
 *
 * \author Victor Julien <victor@inliniac.net>
 */

#include "suricata-common.h"

#if HAVE_GETOPT_H
#include <getopt.h>
#endif

#if HAVE_SIGNAL_H
#include <signal.h>
#endif

#include "suricata.h"
#include "decode.h"
#include "feature.h"
#include "detect.h"
#include "packet-queue.h"
#include "threads.h"
#include "threadvars.h"
#include "flow-worker.h"

#include "util-atomic.h"
#include "util-spm.h"
#include "util-cpu.h"
#include "util-action.h"
#include "util-pidfile.h"
#include "util-ioctl.h"
#include "util-device.h"
#include "util-misc.h"
#include "util-running-modes.h"

#include "detect-engine.h"
#include "detect-parse.h"
#include "detect-fast-pattern.h"
#include "detect-engine-tag.h"
#include "detect-engine-threshold.h"
#include "detect-engine-address.h"
#include "detect-engine-port.h"
#include "detect-engine-mpm.h"

#include "tm-queuehandlers.h"
#include "tm-queues.h"
#include "tm-threads.h"

#include "tmqh-flow.h"

#include "conf.h"
#include "conf-yaml-loader.h"

#include "datasets.h"

#include "stream-tcp.h"

#include "source-nfq.h"
#include "source-nfq-prototypes.h"

#include "source-nflog.h"

#include "source-ipfw.h"

#include "source-pcap.h"
#include "source-pcap-file.h"

#include "source-pfring.h"

#include "source-erf-file.h"
#include "source-erf-dag.h"
#include "source-napatech.h"

#include "source-af-packet.h"
#include "source-netmap.h"

#include "source-windivert.h"
#include "source-windivert-prototypes.h"

#include "respond-reject.h"

#include "flow.h"
#include "flow-timeout.h"
#include "flow-manager.h"
#include "flow-bypass.h"
#include "flow-var.h"
#include "flow-bit.h"
#include "pkt-var.h"
#include "host-bit.h"

#include "ippair.h"
#include "ippair-bit.h"

#include "host.h"
#include "unix-manager.h"

#include "app-layer.h"
#include "app-layer-parser.h"
#include "app-layer-htp.h"
#include "app-layer-ssl.h"
#include "app-layer-ssh.h"
#include "app-layer-ftp.h"
#include "app-layer-smtp.h"
#include "app-layer-modbus.h"
#include "app-layer-enip.h"
#include "app-layer-dnp3.h"
#include "app-layer-smb.h"
#include "app-layer-dcerpc.h"

#include "util-ebpf.h"
#include "util-radix-tree.h"
#include "util-host-os-info.h"
#include "util-cidr.h"
#include "util-unittest.h"
#include "util-unittest-helper.h"
#include "util-time.h"
#include "util-rule-vars.h"
#include "util-classification-config.h"
#include "util-threshold-config.h"
#include "util-reference-config.h"
#include "util-profiling.h"
#include "util-magic.h"
#include "util-signal.h"

#include "util-coredump-config.h"

#include "util-decode-mime.h"

#include "defrag.h"

#include "runmodes.h"
#include "runmode-unittests.h"

#include "util-debug.h"
#include "util-error.h"
#include "util-daemon.h"
#include "util-byte.h"
#include "reputation.h"

#include "output.h"

#include "util-privs.h"

#include "tmqh-packetpool.h"

#include "util-proto-name.h"
#include "util-mpm-hs.h"
#include "util-storage.h"
#include "host-storage.h"

#include "util-lua.h"

#include "util-plugin.h"

#include "rust.h"

/*
 * we put this here, because we only use it here in main.
 */
volatile sig_atomic_t sigint_count = 0;
volatile sig_atomic_t sighup_count = 0;
volatile sig_atomic_t sigterm_count = 0;
volatile sig_atomic_t sigusr2_count = 0;

/*
 * Flag to indicate if the engine is at the initialization
 * or already processing packets. 3 stages: SURICATA_INIT,
 * SURICATA_RUNTIME and SURICATA_FINALIZE
 */
SC_ATOMIC_DECLARE(unsigned int, engine_stage);

/* Max packets processed simultaniously per thread. */
#define DEFAULT_MAX_PENDING_PACKETS 1024

/** suricata engine control flags */
volatile uint8_t suricata_ctl_flags = 0;

/** Run mode selected */
int run_mode = RUNMODE_UNKNOWN;

/** Engine mode: inline (ENGINE_MODE_IPS) or just
 * detection mode (ENGINE_MODE_IDS by default) */
static enum EngineMode g_engine_mode = ENGINE_MODE_IDS;

/** Host mode: set if box is sniffing only
 * or is a router */
uint8_t host_mode = SURI_HOST_IS_SNIFFER_ONLY;

/** Maximum packets to simultaneously process. */
intmax_t max_pending_packets;

/** global indicating if detection is enabled */
int g_detect_disabled = 0;

/** set caps or not */
int sc_set_caps = FALSE;

/** highest mtu of the interfaces we monitor */
int g_default_mtu = 0;

bool g_system = false;

/** disable randomness to get reproducible results accross runs */
#ifndef AFLFUZZ_NO_RANDOM
int g_disable_randomness = 0;
#else
int g_disable_randomness = 1;
#endif

/** determine (without branching) if we include the vlan_ids when hashing or
 * comparing flows */
uint16_t g_vlan_mask = 0xffff;

/* flag to disable hashing almost globally, to be similar to disabling nss
 * support */
bool g_disable_hashing = false;

/** Suricata instance */
SCInstance suricata;

int SuriHasSigFile(void)
{
    return (suricata.sig_file != NULL);
}

int EngineModeIsIPS(void)
{
    return (g_engine_mode == ENGINE_MODE_IPS);
}

int EngineModeIsIDS(void)
{
    return (g_engine_mode == ENGINE_MODE_IDS);
}

void EngineModeSetIPS(void)
{
    g_engine_mode = ENGINE_MODE_IPS;
}

void EngineModeSetIDS(void)
{
    g_engine_mode = ENGINE_MODE_IDS;
}

int RunmodeIsUnittests(void)
{
    if (run_mode == RUNMODE_UNITTEST)
        return 1;

    return 0;
}

int RunmodeGetCurrent(void)
{
    return run_mode;
}

/** signal handlers
 *
 *  WARNING: don't use the SCLog* API in the handlers. The API is complex
 *  with memory allocation possibly happening, calls to syslog, json message
 *  construction, etc.
 */

#ifndef FUZZING_BUILD_MODE_UNSAFE_FOR_PRODUCTION
static void SignalHandlerSigint(/*@unused@*/ int sig)
{
    sigint_count = 1;
}
static void SignalHandlerSigterm(/*@unused@*/ int sig)
{
    sigterm_count = 1;
}
#endif

#ifndef OS_WIN32
/**
 * SIGUSR2 handler.  Just set sigusr2_count.  The main loop will act on
 * it.
 */
static void SignalHandlerSigusr2(int sig)
{
    if (sigusr2_count < 2)
        sigusr2_count++;
}

/**
 * SIGHUP handler.  Just set sighup_count.  The main loop will act on
 * it.
 */
static void SignalHandlerSigHup(/*@unused@*/ int sig)
{
    sighup_count = 1;
}
#endif

void GlobalsInitPreConfig(void)
{
    TimeInit();
    SupportFastPatternForSigMatchTypes();
    SCThresholdConfGlobalInit();
}

static void GlobalsDestroy(SCInstance *suri)
{
    HostShutdown();
    HTPFreeConfig();
    HTPAtExitPrintStats();

    AppLayerHtpPrintStats();

    /* TODO this can do into it's own func */
    DetectEngineCtx *de_ctx = DetectEngineGetCurrent();
    if (de_ctx) {
        DetectEngineMoveToFreeList(de_ctx);
        DetectEngineDeReference(&de_ctx);
    }
    DetectEnginePruneFreeList();

    AppLayerDeSetup();
    DatasetsSave();
    DatasetsDestroy();
    TagDestroyCtx();

    LiveDeviceListClean();
    OutputDeregisterAll();
    FeatureTrackingRelease();
    TimeDeinit();
    SCProtoNameDeInit();
    if (!suri->disabled_detect) {
        SCReferenceConfDeinit();
        SCClassConfDeinit();
    }
    TmqhCleanup();
    TmModuleRunDeInit();
    ParseSizeDeinit();

#ifdef HAVE_AF_PACKET
    AFPPeersListClean();
#endif

#ifdef NFQ
    NFQContextsClean();
#endif

#ifdef BUILD_HYPERSCAN
    MpmHSGlobalCleanup();
#endif

    ConfDeInit();
#ifdef HAVE_LUAJIT
    LuajitFreeStatesPool();
#endif
    SCLogDeInitLogModule();
    DetectParseFreeRegexes();
    SCThresholdConfGlobalFree();

    SCPidfileRemove(suri->pid_filename);
    SCFree(suri->pid_filename);
    suri->pid_filename = NULL;
}

/** \brief make sure threads can stop the engine by calling this
 *  function. Purpose: pcap file mode needs to be able to tell the
 *  engine the file eof is reached. */
void EngineStop(void)
{
    suricata_ctl_flags |= SURICATA_STOP;
}

/**
 * \brief Used to indicate that the current task is done.
 *
 * This is mainly used by pcap-file to tell it has finished
 * to treat a pcap files when running in unix-socket mode.
 */
void EngineDone(void)
{
    suricata_ctl_flags |= SURICATA_DONE;
}

static int SetBpfString(int argc, char *argv[])
{
    char *bpf_filter = NULL;
    uint32_t bpf_len = 0;
    int tmpindex = 0;

    /* attempt to parse remaining args as bpf filter */
    tmpindex = argc;
    while (argv[tmpindex] != NULL) {
        bpf_len += strlen(argv[tmpindex]) + 1;
        tmpindex++;
    }

    if (bpf_len == 0)
        return TM_ECODE_OK;

    if (EngineModeIsIPS()) {
        SCLogError(SC_ERR_NOT_SUPPORTED, "BPF filter not available in IPS mode."
                                         " Use firewall filtering if possible.");
        return TM_ECODE_FAILED;
    }

    bpf_filter = SCMalloc(bpf_len);
    if (unlikely(bpf_filter == NULL))
        return TM_ECODE_OK;
    memset(bpf_filter, 0x00, bpf_len);

    tmpindex = optind;
    while (argv[tmpindex] != NULL) {
        strlcat(bpf_filter, argv[tmpindex], bpf_len);
        if (argv[tmpindex + 1] != NULL) {
            strlcat(bpf_filter, " ", bpf_len);
        }
        tmpindex++;
    }

    if (strlen(bpf_filter) > 0) {
        if (ConfSetFinal("bpf-filter", bpf_filter) != 1) {
            SCLogError(SC_ERR_FATAL, "Failed to set bpf filter.");
            SCFree(bpf_filter);
            return TM_ECODE_FAILED;
        }
    }
    SCFree(bpf_filter);

    return TM_ECODE_OK;
}

static void SetBpfStringFromFile(char *filename)
{
    char *bpf_filter = NULL;
    char *bpf_comment_tmp = NULL;
    char *bpf_comment_start = NULL;
    uint32_t bpf_len = 0;
#ifdef OS_WIN32
    struct _stat st;
#else
    struct stat st;
#endif /* OS_WIN32 */
    FILE *fp = NULL;
    size_t nm = 0;

    if (EngineModeIsIPS()) {
        FatalError(SC_ERR_FATAL, "BPF filter not available in IPS mode."
                                 " Use firewall filtering if possible.");
    }

#ifdef OS_WIN32
    if (_stat(filename, &st) != 0) {
#else
    if (stat(filename, &st) != 0) {
#endif /* OS_WIN32 */
        SCLogError(SC_ERR_FOPEN, "Failed to stat file %s", filename);
        exit(EXIT_FAILURE);
    }
    bpf_len = st.st_size + 1;

    // coverity[toctou : FALSE]
    fp = fopen(filename, "r");
    if (fp == NULL) {
        SCLogError(SC_ERR_FOPEN, "Failed to open file %s", filename);
        exit(EXIT_FAILURE);
    }

    bpf_filter = SCMalloc(bpf_len * sizeof(char));
    if (unlikely(bpf_filter == NULL)) {
        SCLogError(
                SC_ERR_MEM_ALLOC, "Failed to allocate buffer for bpf filter in file %s", filename);
        exit(EXIT_FAILURE);
    }
    memset(bpf_filter, 0x00, bpf_len);

    nm = fread(bpf_filter, 1, bpf_len - 1, fp);
    if ((ferror(fp) != 0) || (nm != (bpf_len - 1))) {
        SCLogError(SC_ERR_BPF, "Failed to read complete BPF file %s", filename);
        SCFree(bpf_filter);
        fclose(fp);
        exit(EXIT_FAILURE);
    }
    fclose(fp);
    bpf_filter[nm] = '\0';

    if (strlen(bpf_filter) > 0) {
        /*replace comments with space*/
        bpf_comment_start = bpf_filter;
        while ((bpf_comment_tmp = strchr(bpf_comment_start, '#')) != NULL) {
            while ((*bpf_comment_tmp != '\0') && (*bpf_comment_tmp != '\r') &&
                    (*bpf_comment_tmp != '\n')) {
                *bpf_comment_tmp++ = ' ';
            }
            bpf_comment_start = bpf_comment_tmp;
        }
        /*remove remaining '\r' and '\n' */
        while ((bpf_comment_tmp = strchr(bpf_filter, '\r')) != NULL) {
            *bpf_comment_tmp = ' ';
        }
        while ((bpf_comment_tmp = strchr(bpf_filter, '\n')) != NULL) {
            *bpf_comment_tmp = ' ';
        }
        /* cut trailing spaces */
        while (strlen(bpf_filter) > 0 && bpf_filter[strlen(bpf_filter) - 1] == ' ') {
            bpf_filter[strlen(bpf_filter) - 1] = '\0';
        }
        if (strlen(bpf_filter) > 0) {
            if (ConfSetFinal("bpf-filter", bpf_filter) != 1) {
                SCLogError(SC_ERR_FOPEN, "ERROR: Failed to set bpf filter!");
                SCFree(bpf_filter);
                exit(EXIT_FAILURE);
            }
        }
    }
    SCFree(bpf_filter);
}

static void PrintUsage(const char *progname)
{
#ifdef REVISION
    printf("%s %s (%s)\n", PROG_NAME, PROG_VER, xstr(REVISION));
#else
    printf("%s %s\n", PROG_NAME, PROG_VER);
#endif
    printf("USAGE: %s [OPTIONS] [BPF FILTER]\n\n", progname);
    printf("\t-c <path>                            : path to configuration file\n");
    printf("\t-T                                   : test configuration file (use with -c)\n");
    printf("\t-i <dev or ip>                       : run in pcap live mode\n");
    printf("\t-F <bpf filter file>                 : bpf filter file\n");
    printf("\t-r <path>                            : run in pcap file/offline mode\n");
#ifdef NFQ
    printf("\t-q <qid[:qid]>                       : run in inline nfqueue mode (use colon to "
           "specify a range of queues)\n");
#endif /* NFQ */
#ifdef IPFW
    printf("\t-d <divert port>                     : run in inline ipfw divert mode\n");
#endif /* IPFW */
    printf("\t-s <path>                            : path to signature file loaded in addition to "
           "suricata.yaml settings (optional)\n");
    printf("\t-S <path>                            : path to signature file loaded exclusively "
           "(optional)\n");
    printf("\t-l <dir>                             : default log directory\n");
#ifndef OS_WIN32
    printf("\t-D                                   : run as daemon\n");
#else
    printf("\t--service-install                    : install as service\n");
    printf("\t--service-remove                     : remove service\n");
    printf("\t--service-change-params              : change service startup parameters\n");
#endif /* OS_WIN32 */
    printf("\t-k [all|none]                        : force checksum check (all) or disable it "
           "(none)\n");
    printf("\t-V                                   : display Suricata version\n");
    printf("\t-v                                   : be more verbose (use multiple times to "
           "increase verbosity)\n");
#ifdef UNITTESTS
    printf("\t-u                                   : run the unittests and exit\n");
    printf("\t-U, --unittest-filter=REGEX          : filter unittests with a regex\n");
    printf("\t--list-unittests                     : list unit tests\n");
    printf("\t--fatal-unittests                    : enable fatal failure on unittest error\n");
    printf("\t--unittests-coverage                 : display unittest coverage report\n");
#endif /* UNITTESTS */
    printf("\t--list-app-layer-protos              : list supported app layer protocols\n");
    printf("\t--list-keywords[=all|csv|<kword>]    : list keywords implemented by the engine\n");
    printf("\t--list-runmodes                      : list supported runmodes\n");
    printf("\t--runmode <runmode_id>               : specific runmode modification the engine "
           "should run.  The argument\n"
           "\t                                       supplied should be the id for the runmode "
           "obtained by running\n"
           "\t                                       --list-runmodes\n");
    printf("\t--engine-analysis                    : print reports on analysis of different "
           "sections in the engine and exit.\n"
           "\t                                       Please have a look at the conf parameter "
           "engine-analysis on what reports\n"
           "\t                                       can be printed\n");
    printf("\t--pidfile <file>                     : write pid to this file\n");
    printf("\t--init-errors-fatal                  : enable fatal failure on signature init "
           "error\n");
    printf("\t--disable-detection                  : disable detection engine\n");
    printf("\t--dump-config                        : show the running configuration\n");
    printf("\t--dump-features                      : display provided features\n");
    printf("\t--build-info                         : display build information\n");
    printf("\t--pcap[=<dev>]                       : run in pcap mode, no value select interfaces "
           "from suricata.yaml\n");
    printf("\t--pcap-file-continuous               : when running in pcap mode with a directory, "
           "continue checking directory for pcaps until interrupted\n");
    printf("\t--pcap-file-delete                   : when running in replay mode (-r with "
           "directory or file), will delete pcap files that have been processed when done\n");
    printf("\t--pcap-file-recursive                : will descend into subdirectories when running "
           "in replay mode (-r)\n");
#ifdef HAVE_PCAP_SET_BUFF
    printf("\t--pcap-buffer-size                   : size of the pcap buffer value from 0 - %i\n",
            INT_MAX);
#endif /* HAVE_SET_PCAP_BUFF */
#ifdef HAVE_AF_PACKET
    printf("\t--af-packet[=<dev>]                  : run in af-packet mode, no value select "
           "interfaces from suricata.yaml\n");
#endif
#ifdef HAVE_NETMAP
    printf("\t--netmap[=<dev>]                     : run in netmap mode, no value select "
           "interfaces from suricata.yaml\n");
#endif
#ifdef HAVE_PFRING
    printf("\t--pfring[=<dev>]                     : run in pfring mode, use interfaces from "
           "suricata.yaml\n");
    printf("\t--pfring-int <dev>                   : run in pfring mode, use interface <dev>\n");
    printf("\t--pfring-cluster-id <id>             : pfring cluster id \n");
    printf("\t--pfring-cluster-type <type>         : pfring cluster type for PF_RING 4.1.2 and "
           "later cluster_round_robin|cluster_flow\n");
#endif /* HAVE_PFRING */
    printf("\t--simulate-ips                       : force engine into IPS mode. Useful for QA\n");
#ifdef HAVE_LIBCAP_NG
    printf("\t--user <user>                        : run suricata as this user after init\n");
    printf("\t--group <group>                      : run suricata as this group after init\n");
#endif /* HAVE_LIBCAP_NG */
    printf("\t--erf-in <path>                      : process an ERF file\n");
#ifdef HAVE_DAG
    printf("\t--dag <dagX:Y>                       : process ERF records from DAG interface X, "
           "stream Y\n");
#endif
#ifdef HAVE_NAPATECH
    printf("\t--napatech                           : run Napatech Streams using the API\n");
#endif
#ifdef BUILD_UNIX_SOCKET
    printf("\t--unix-socket[=<file>]               : use unix socket to control suricata work\n");
#endif
#ifdef WINDIVERT
    printf("\t--windivert <filter>                 : run in inline WinDivert mode\n");
    printf("\t--windivert-forward <filter>         : run in inline WinDivert mode, as a gateway\n");
#endif
#ifdef HAVE_LIBNET11
    printf("\t--reject-dev <dev>                   : send reject packets from this interface\n");
#endif
    printf("\t--set name=value                     : set a configuration value\n");
    printf("\n");
    printf("\nTo run the engine with default configuration on "
           "interface eth0 with signature file \"signatures.rules\", run the "
           "command as:\n\n%s -c suricata.yaml -s signatures.rules -i eth0 \n\n",
            progname);
}

static void PrintBuildInfo(void)
{
    const char *bits = "<unknown>-bits";
    const char *endian = "<unknown>-endian";
    char features[2048] = "";
    const char *tls;

    printf("This is %s version %s\n", PROG_NAME, GetProgramVersion());

#ifdef DEBUG
    strlcat(features, "DEBUG ", sizeof(features));
#endif
#ifdef DEBUG_VALIDATION
    strlcat(features, "DEBUG_VALIDATION ", sizeof(features));
#endif
#ifdef UNITTESTS
    strlcat(features, "UNITTESTS ", sizeof(features));
#endif
#ifdef NFQ
    strlcat(features, "NFQ ", sizeof(features));
#endif
#ifdef IPFW
    strlcat(features, "IPFW ", sizeof(features));
#endif
#ifdef HAVE_PCAP_SET_BUFF
    strlcat(features, "PCAP_SET_BUFF ", sizeof(features));
#endif
#ifdef HAVE_PFRING
    strlcat(features, "PF_RING ", sizeof(features));
#endif
#ifdef HAVE_AF_PACKET
    strlcat(features, "AF_PACKET ", sizeof(features));
#endif
#ifdef HAVE_NETMAP
    strlcat(features, "NETMAP ", sizeof(features));
#endif
#ifdef HAVE_PACKET_FANOUT
    strlcat(features, "HAVE_PACKET_FANOUT ", sizeof(features));
#endif
#ifdef HAVE_DAG
    strlcat(features, "DAG ", sizeof(features));
#endif
#ifdef HAVE_LIBCAP_NG
    strlcat(features, "LIBCAP_NG ", sizeof(features));
#endif
#ifdef HAVE_LIBNET11
    strlcat(features, "LIBNET1.1 ", sizeof(features));
#endif
#ifdef HAVE_HTP_URI_NORMALIZE_HOOK
    strlcat(features, "HAVE_HTP_URI_NORMALIZE_HOOK ", sizeof(features));
#endif
#ifdef PCRE_HAVE_JIT
    strlcat(features, "PCRE_JIT ", sizeof(features));
#endif
    /* For compatibility, just say we have HAVE_NSS. */
    strlcat(features, "HAVE_NSS ", sizeof(features));
#ifdef HAVE_LUA
    strlcat(features, "HAVE_LUA ", sizeof(features));
#endif
#ifdef HAVE_LUAJIT
    strlcat(features, "HAVE_LUAJIT ", sizeof(features));
#endif
    strlcat(features, "HAVE_LIBJANSSON ", sizeof(features));
#ifdef PROFILING
    strlcat(features, "PROFILING ", sizeof(features));
#endif
#ifdef PROFILE_LOCKING
    strlcat(features, "PROFILE_LOCKING ", sizeof(features));
#endif
#if defined(TLS_C11) || defined(TLS_GNU)
    strlcat(features, "TLS ", sizeof(features));
#endif
#if defined(TLS_C11)
    strlcat(features, "TLS_C11 ", sizeof(features));
#elif defined(TLS_GNU)
    strlcat(features, "TLS_GNU ", sizeof(features));
#endif
#ifdef HAVE_MAGIC
    strlcat(features, "MAGIC ", sizeof(features));
#endif
    strlcat(features, "RUST ", sizeof(features));
    if (strlen(features) == 0) {
        strlcat(features, "none", sizeof(features));
    }

    printf("Features: %s\n", features);

    /* SIMD stuff */
    memset(features, 0x00, sizeof(features));
#if defined(__SSE4_2__)
    strlcat(features, "SSE_4_2 ", sizeof(features));
#endif
#if defined(__SSE4_1__)
    strlcat(features, "SSE_4_1 ", sizeof(features));
#endif
#if defined(__SSE3__)
    strlcat(features, "SSE_3 ", sizeof(features));
#endif
    if (strlen(features) == 0) {
        strlcat(features, "none", sizeof(features));
    }
    printf("SIMD support: %s\n", features);

    /* atomics stuff */
    memset(features, 0x00, sizeof(features));
#if defined(__GCC_HAVE_SYNC_COMPARE_AND_SWAP_1)
    strlcat(features, "1 ", sizeof(features));
#endif
#if defined(__GCC_HAVE_SYNC_COMPARE_AND_SWAP_2)
    strlcat(features, "2 ", sizeof(features));
#endif
#if defined(__GCC_HAVE_SYNC_COMPARE_AND_SWAP_4)
    strlcat(features, "4 ", sizeof(features));
#endif
#if defined(__GCC_HAVE_SYNC_COMPARE_AND_SWAP_8)
    strlcat(features, "8 ", sizeof(features));
#endif
#if defined(__GCC_HAVE_SYNC_COMPARE_AND_SWAP_16)
    strlcat(features, "16 ", sizeof(features));
#endif
    if (strlen(features) == 0) {
        strlcat(features, "none", sizeof(features));
    } else {
        strlcat(features, "byte(s)", sizeof(features));
    }
    printf("Atomic intrinsics: %s\n", features);

#if __WORDSIZE == 64
    bits = "64-bits";
#elif __WORDSIZE == 32
    bits = "32-bits";
#endif

#if __BYTE_ORDER == __BIG_ENDIAN
    endian = "Big-endian";
#elif __BYTE_ORDER == __LITTLE_ENDIAN
    endian = "Little-endian";
#endif

    printf("%s, %s architecture\n", bits, endian);
#ifdef __GNUC__
    printf("GCC version %s, C version %" PRIiMAX "\n", __VERSION__, (intmax_t)__STDC_VERSION__);
#else
    printf("C version %" PRIiMAX "\n", (intmax_t)__STDC_VERSION__);
#endif

#if __SSP__ == 1
    printf("compiled with -fstack-protector\n");
#endif
#if __SSP_ALL__ == 2
    printf("compiled with -fstack-protector-all\n");
#endif
/*
 * Workaround for special defines of _FORTIFY_SOURCE like
 * FORTIFY_SOURCE=((defined __OPTIMIZE && OPTIMIZE > 0) ? 2 : 0)
 * which is used by Gentoo for example and would result in the error
 * 'defined' undeclared when _FORTIFY_SOURCE used via %d in printf func
 *
 */
#if _FORTIFY_SOURCE == 2
    printf("compiled with _FORTIFY_SOURCE=2\n");
#elif _FORTIFY_SOURCE == 1
    printf("compiled with _FORTIFY_SOURCE=1\n");
#elif _FORTIFY_SOURCE == 0
    printf("compiled with _FORTIFY_SOURCE=0\n");
#endif
#ifdef CLS
    printf("L1 cache line size (CLS)=%d\n", CLS);
#endif
#if defined(TLS_C11)
    tls = "_Thread_local";
#elif defined(TLS_GNU)
    tls = "__thread";
#else
#error "Unsupported thread local"
#endif
    printf("thread local storage method: %s\n", tls);

    printf("compiled with %s, linked against %s\n", HTP_VERSION_STRING_FULL, htp_get_version());
    printf("\n");
#include "build-info.h"
}

int coverage_unittests;
int g_ut_modules;
int g_ut_covered;

void RegisterAllModules(void)
{
    // zero all module storage
    memset(tmm_modules, 0, TMM_SIZE * sizeof(TmModule));

    /* commanders */
    TmModuleUnixManagerRegister();
    /* managers */
    TmModuleFlowManagerRegister();
    TmModuleFlowRecyclerRegister();
    TmModuleBypassedFlowManagerRegister();
    /* nfq */
    TmModuleReceiveNFQRegister();
    TmModuleVerdictNFQRegister();
    TmModuleDecodeNFQRegister();
    /* ipfw */
    TmModuleReceiveIPFWRegister();
    TmModuleVerdictIPFWRegister();
    TmModuleDecodeIPFWRegister();
    /* pcap live */
    TmModuleReceivePcapRegister();
    TmModuleDecodePcapRegister();
    /* pcap file */
    TmModuleReceivePcapFileRegister();
    TmModuleDecodePcapFileRegister();
    /* af-packet */
    TmModuleReceiveAFPRegister();
    TmModuleDecodeAFPRegister();
    /* netmap */
    TmModuleReceiveNetmapRegister();
    TmModuleDecodeNetmapRegister();
    /* pfring */
    TmModuleReceivePfringRegister();
    TmModuleDecodePfringRegister();
    /* dag file */
    TmModuleReceiveErfFileRegister();
    TmModuleDecodeErfFileRegister();
    /* dag live */
    TmModuleReceiveErfDagRegister();
    TmModuleDecodeErfDagRegister();
    /* napatech */
    TmModuleNapatechStreamRegister();
    TmModuleNapatechDecodeRegister();

    /* flow worker */
    TmModuleFlowWorkerRegister();
    /* respond-reject */
    TmModuleRespondRejectRegister();

    /* log api */
    TmModuleLoggerRegister();
    TmModuleStatsLoggerRegister();

    TmModuleDebugList();
    /* nflog */
    TmModuleReceiveNFLOGRegister();
    TmModuleDecodeNFLOGRegister();

    /* windivert */
    TmModuleReceiveWinDivertRegister();
    TmModuleVerdictWinDivertRegister();
    TmModuleDecodeWinDivertRegister();
}

static TmEcode LoadYamlConfig(SCInstance *suri)
{
    SCEnter();

    if (suri->conf_filename == NULL)
        suri->conf_filename = DEFAULT_CONF_FILE;

    if (ConfYamlLoadFile(suri->conf_filename) != 0) {
        /* Error already displayed. */
        SCReturnInt(TM_ECODE_FAILED);
    }

    SCReturnInt(TM_ECODE_OK);
}

static TmEcode ParseInterfacesList(const int runmode, char *pcap_dev)
{
    SCEnter();

    /* run the selected runmode */
    if (runmode == RUNMODE_PCAP_DEV) {
        if (strlen(pcap_dev) == 0) {
            int ret = LiveBuildDeviceList("pcap");
            if (ret == 0) {
                SCLogError(SC_ERR_INITIALIZATION, "No interface found in config for pcap");
                SCReturnInt(TM_ECODE_FAILED);
            }
        }
    } else if (runmode == RUNMODE_PFRING) {
        /* FIXME add backward compat support */
        /* iface has been set on command line */
        if (strlen(pcap_dev)) {
            if (ConfSetFinal("pfring.live-interface", pcap_dev) != 1) {
                SCLogError(SC_ERR_INITIALIZATION, "Failed to set pfring.live-interface");
                SCReturnInt(TM_ECODE_FAILED);
            }
        } else {
            /* not an error condition if we have a 1.0 config */
            LiveBuildDeviceList("pfring");
        }
#ifdef HAVE_AF_PACKET
    } else if (runmode == RUNMODE_AFP_DEV) {
        /* iface has been set on command line */
        if (strlen(pcap_dev)) {
            if (ConfSetFinal("af-packet.live-interface", pcap_dev) != 1) {
                SCLogError(SC_ERR_INITIALIZATION, "Failed to set af-packet.live-interface");
                SCReturnInt(TM_ECODE_FAILED);
            }
        } else {
            int ret = LiveBuildDeviceList("af-packet");
            if (ret == 0) {
                SCLogError(SC_ERR_INITIALIZATION, "No interface found in config for af-packet");
                SCReturnInt(TM_ECODE_FAILED);
            }
        }
#endif
#ifdef HAVE_NETMAP
    } else if (runmode == RUNMODE_NETMAP) {
        /* iface has been set on command line */
        if (strlen(pcap_dev)) {
            if (ConfSetFinal("netmap.live-interface", pcap_dev) != 1) {
                SCLogError(SC_ERR_INITIALIZATION, "Failed to set netmap.live-interface");
                SCReturnInt(TM_ECODE_FAILED);
            }
        } else {
            int ret = LiveBuildDeviceList("netmap");
            if (ret == 0) {
                SCLogError(SC_ERR_INITIALIZATION, "No interface found in config for netmap");
                SCReturnInt(TM_ECODE_FAILED);
            }
        }
#endif
#ifdef HAVE_NFLOG
    } else if (runmode == RUNMODE_NFLOG) {
        int ret = LiveBuildDeviceListCustom("nflog", "group");
        if (ret == 0) {
            SCLogError(SC_ERR_INITIALIZATION, "No group found in config for nflog");
            SCReturnInt(TM_ECODE_FAILED);
        }
#endif
    }

    SCReturnInt(TM_ECODE_OK);
}

static void SCInstanceInit(SCInstance *suri, const char *progname)
{
    memset(suri, 0x00, sizeof(*suri));

    suri->progname = progname;
    suri->run_mode = RUNMODE_UNKNOWN;

    memset(suri->pcap_dev, 0, sizeof(suri->pcap_dev));
    suri->sig_file = NULL;
    suri->sig_file_exclusive = FALSE;
    suri->pid_filename = NULL;
    suri->regex_arg = NULL;

    suri->keyword_info = NULL;
    suri->runmode_custom_mode = NULL;
#ifndef OS_WIN32
    suri->user_name = NULL;
    suri->group_name = NULL;
    suri->do_setuid = FALSE;
    suri->do_setgid = FALSE;
    suri->userid = 0;
    suri->groupid = 0;
#endif /* OS_WIN32 */
    suri->delayed_detect = 0;
    suri->daemon = 0;
    suri->offline = 0;
    suri->verbose = 0;
    /* use -1 as unknown */
    suri->checksum_validation = -1;
#if HAVE_DETECT_DISABLED == 1
    g_detect_disabled = suri->disabled_detect = 1;
#else
    g_detect_disabled = suri->disabled_detect = 0;
#endif
}

const char *GetDocURL(void)
{
    const char *prog_ver = GetProgramVersion();
    if (strstr(prog_ver, "RELEASE") != NULL) {
        return DOC_URL "suricata-" PROG_VER;
    }
    return DOC_URL "latest";
}

/** \brief get string with program version
 *
 *  Get the program version as passed to us from AC_INIT
 *
 *  Add 'RELEASE' is no '-dev' in the version. Add the REVISION if passed
 *  to us.
 *
 *  Possible outputs:
 *  release:      '5.0.1 RELEASE'
 *  dev with rev: '5.0.1-dev (64a789bbf 2019-10-18)'
 *  dev w/o rev:  '5.0.1-dev'
 */
const char *GetProgramVersion(void)
{
    if (strstr(PROG_VER, "-dev") == NULL) {
        return PROG_VER " RELEASE";
    } else {
#ifdef REVISION
        return PROG_VER " (" xstr(REVISION) ")";
#else
        return PROG_VER;
#endif
    }
}

static TmEcode PrintVersion(void)
{
    printf("This is %s version %s\n", PROG_NAME, GetProgramVersion());
    return TM_ECODE_OK;
}

static TmEcode LogVersion(SCInstance *suri)
{
    const char *mode = suri->system ? "SYSTEM" : "USER";
    SCLogNotice("This is %s version %s running in %s mode", PROG_NAME, GetProgramVersion(), mode);
    return TM_ECODE_OK;
}

static void SCSetStartTime(SCInstance *suri)
{
    memset(&suri->start_time, 0, sizeof(suri->start_time));
    gettimeofday(&suri->start_time, NULL);
}

static void SCPrintElapsedTime(struct timeval *start_time)
{
    if (start_time == NULL)
        return;
    struct timeval end_time;
    memset(&end_time, 0, sizeof(end_time));
    gettimeofday(&end_time, NULL);
    uint64_t milliseconds = ((end_time.tv_sec - start_time->tv_sec) * 1000) +
                            (((1000000 + end_time.tv_usec - start_time->tv_usec) / 1000) - 1000);
    SCLogInfo("time elapsed %.3fs", (float)milliseconds / (float)1000);
}

static int ParseCommandLineAfpacket(SCInstance *suri, const char *in_arg)
{
#ifdef HAVE_AF_PACKET
    if (suri->run_mode == RUNMODE_UNKNOWN) {
        suri->run_mode = RUNMODE_AFP_DEV;
        if (in_arg) {
            LiveRegisterDeviceName(in_arg);
            memset(suri->pcap_dev, 0, sizeof(suri->pcap_dev));
            strlcpy(suri->pcap_dev, in_arg, sizeof(suri->pcap_dev));
        }
    } else if (suri->run_mode == RUNMODE_AFP_DEV) {
        if (in_arg) {
            LiveRegisterDeviceName(in_arg);
        } else {
            SCLogInfo("Multiple af-packet option without interface on each is useless");
        }
    } else {
        SCLogError(SC_ERR_MULTIPLE_RUN_MODE, "more than one run mode "
                                             "has been specified");
        PrintUsage(suri->progname);
        return TM_ECODE_FAILED;
    }
    return TM_ECODE_OK;
#else
    SCLogError(SC_ERR_NO_AF_PACKET, "AF_PACKET not enabled. On Linux "
                                    "host, make sure to pass --enable-af-packet to "
                                    "configure when building.");
    return TM_ECODE_FAILED;
#endif
}

static int ParseCommandLinePcapLive(SCInstance *suri, const char *in_arg)
{
    memset(suri->pcap_dev, 0, sizeof(suri->pcap_dev));

    if (in_arg != NULL) {
        /* some windows shells require escaping of the \ in \Device. Otherwise
         * the backslashes are stripped. We put them back here. */
        if (strlen(in_arg) > 9 && strncmp(in_arg, "DeviceNPF", 9) == 0) {
            snprintf(suri->pcap_dev, sizeof(suri->pcap_dev), "\\Device\\NPF%s", in_arg + 9);
        } else {
            strlcpy(suri->pcap_dev, in_arg, sizeof(suri->pcap_dev));
            PcapTranslateIPToDevice(suri->pcap_dev, sizeof(suri->pcap_dev));
        }

        if (strcmp(suri->pcap_dev, in_arg) != 0) {
            SCLogInfo("translated %s to pcap device %s", in_arg, suri->pcap_dev);
        } else if (strlen(suri->pcap_dev) > 0 && isdigit((unsigned char)suri->pcap_dev[0])) {
            SCLogError(SC_ERR_PCAP_TRANSLATE, "failed to find a pcap device for IP %s", in_arg);
            return TM_ECODE_FAILED;
        }
    }

    if (suri->run_mode == RUNMODE_UNKNOWN) {
        suri->run_mode = RUNMODE_PCAP_DEV;
        if (in_arg) {
            LiveRegisterDeviceName(suri->pcap_dev);
        }
    } else if (suri->run_mode == RUNMODE_PCAP_DEV) {
        LiveRegisterDeviceName(suri->pcap_dev);
    } else {
        SCLogError(SC_ERR_MULTIPLE_RUN_MODE, "more than one run mode "
                                             "has been specified");
        PrintUsage(suri->progname);
        return TM_ECODE_FAILED;
    }
    return TM_ECODE_OK;
}

/**
 * Helper function to check if log directory is writable
 */
static bool IsLogDirectoryWritable(const char *str)
{
    if (access(str, W_OK) == 0)
        return true;
    return false;
}

static TmEcode ParseCommandLine(int argc, char **argv, SCInstance *suri)
{
    int opt;

    int dump_config = 0;
    int dump_features = 0;
    int list_app_layer_protocols = 0;
    int list_unittests = 0;
    int list_runmodes = 0;
    int list_keywords = 0;
    int build_info = 0;
    int conf_test = 0;
    int engine_analysis = 0;
    int ret = TM_ECODE_OK;

#ifdef UNITTESTS
    coverage_unittests = 0;
    g_ut_modules = 0;
    g_ut_covered = 0;
#endif

<<<<<<< HEAD
    struct option long_opts[] = { { "dump-config", 0, &dump_config, 1 },
        { "dump-features", 0, &dump_features, 1 }, { "pfring", optional_argument, 0, 0 },
        { "pfring-int", required_argument, 0, 0 }, { "pfring-cluster-id", required_argument, 0, 0 },
        { "pfring-cluster-type", required_argument, 0, 0 },
        { "af-packet", optional_argument, 0, 0 }, { "netmap", optional_argument, 0, 0 },
        { "pcap", optional_argument, 0, 0 }, { "pcap-file-continuous", 0, 0, 0 },
        { "pcap-file-delete", 0, 0, 0 }, { "pcap-file-recursive", 0, 0, 0 },
        { "simulate-ips", 0, 0, 0 }, { "no-random", 0, &g_disable_randomness, 1 },
        { "strict-rule-keywords", optional_argument, 0, 0 },

        { "capture-plugin", required_argument, 0, 0 },
        { "capture-plugin-args", required_argument, 0, 0 },
=======
    // clang-format off
    struct option long_opts[] = {
        {"dump-config", 0, &dump_config, 1},
        {"dump-features", 0, &dump_features, 1},
        {"pfring", optional_argument, 0, 0},
        {"pfring-int", required_argument, 0, 0},
        {"pfring-cluster-id", required_argument, 0, 0},
        {"pfring-cluster-type", required_argument, 0, 0},
        {"af-packet", optional_argument, 0, 0},
        {"netmap", optional_argument, 0, 0},
        {"pcap", optional_argument, 0, 0},
        {"pcap-file-continuous", 0, 0, 0},
        {"pcap-file-delete", 0, 0, 0},
        {"pcap-file-recursive", 0, 0, 0},
        {"simulate-ips", 0, 0 , 0},
        {"no-random", 0, &g_disable_randomness, 1},
        {"strict-rule-keywords", optional_argument, 0, 0},

        {"capture-plugin", required_argument, 0, 0},
        {"capture-plugin-args", required_argument, 0, 0},
>>>>>>> 191461a0

#ifdef BUILD_UNIX_SOCKET
        { "unix-socket", optional_argument, 0, 0 },
#endif
        { "pcap-buffer-size", required_argument, 0, 0 },
        { "unittest-filter", required_argument, 0, 'U' },
        { "list-app-layer-protos", 0, &list_app_layer_protocols, 1 },
        { "list-unittests", 0, &list_unittests, 1 }, { "list-runmodes", 0, &list_runmodes, 1 },
        { "list-keywords", optional_argument, &list_keywords, 1 },
        { "runmode", required_argument, NULL, 0 }, { "engine-analysis", 0, &engine_analysis, 1 },
#ifdef OS_WIN32
        { "service-install", 0, 0, 0 }, { "service-remove", 0, 0, 0 },
        { "service-change-params", 0, 0, 0 },
#endif /* OS_WIN32 */
<<<<<<< HEAD
        { "pidfile", required_argument, 0, 0 }, { "init-errors-fatal", 0, 0, 0 },
        { "disable-detection", 0, 0, 0 }, { "fatal-unittests", 0, 0, 0 },
        { "unittests-coverage", 0, &coverage_unittests, 1 }, { "user", required_argument, 0, 0 },
        { "group", required_argument, 0, 0 }, { "erf-in", required_argument, 0, 0 },
        { "dag", required_argument, 0, 0 }, { "napatech", 0, 0, 0 },
        { "build-info", 0, &build_info, 1 }, { "data-dir", required_argument, 0, 0 },
=======
        {"pidfile", required_argument, 0, 0},
        {"init-errors-fatal", 0, 0, 0},
        {"disable-detection", 0, 0, 0},
        {"disable-hashing", 0, 0, 0},
        {"fatal-unittests", 0, 0, 0},
        {"unittests-coverage", 0, &coverage_unittests, 1},
        {"user", required_argument, 0, 0},
        {"group", required_argument, 0, 0},
        {"erf-in", required_argument, 0, 0},
        {"dag", required_argument, 0, 0},
        {"napatech", 0, 0, 0},
        {"build-info", 0, &build_info, 1},
        {"data-dir", required_argument, 0, 0},
>>>>>>> 191461a0
#ifdef WINDIVERT
        { "windivert", required_argument, 0, 0 }, { "windivert-forward", required_argument, 0, 0 },
#endif
#ifdef HAVE_LIBNET11
        { "reject-dev", required_argument, 0, 0 },
#endif
        { "set", required_argument, 0, 0 },
#ifdef HAVE_NFLOG
        { "nflog", optional_argument, 0, 0 },
#endif
<<<<<<< HEAD
        { NULL, 0, NULL, 0 } };
=======
        {NULL, 0, NULL, 0}
    };
    // clang-format on
>>>>>>> 191461a0

    /* getopt_long stores the option index here. */
    int option_index = 0;

    char short_opts[] = "c:TDhi:l:q:d:r:us:S:U:VF:vk:";

    while ((opt = getopt_long(argc, argv, short_opts, long_opts, &option_index)) != -1) {
        switch (opt) {
            case 0:
                if (strcmp((long_opts[option_index]).name, "pfring") == 0 ||
                        strcmp((long_opts[option_index]).name, "pfring-int") == 0) {
#ifdef HAVE_PFRING
                    suri->run_mode = RUNMODE_PFRING;
                    if (optarg != NULL) {
                        memset(suri->pcap_dev, 0, sizeof(suri->pcap_dev));
                        strlcpy(suri->pcap_dev, optarg,
                                ((strlen(optarg) < sizeof(suri->pcap_dev))
                                                ? (strlen(optarg) + 1)
                                                : sizeof(suri->pcap_dev)));
                        LiveRegisterDeviceName(optarg);
                    }
#else
                    SCLogError(SC_ERR_NO_PF_RING,
                            "PF_RING not enabled. Make sure "
                            "to pass --enable-pfring to configure when building.");
                    return TM_ECODE_FAILED;
#endif /* HAVE_PFRING */
                } else if (strcmp((long_opts[option_index]).name, "pfring-cluster-id") == 0) {
#ifdef HAVE_PFRING
                    if (ConfSetFinal("pfring.cluster-id", optarg) != 1) {
                        fprintf(stderr, "ERROR: Failed to set pfring.cluster-id.\n");
                        return TM_ECODE_FAILED;
                    }
#else
                    SCLogError(SC_ERR_NO_PF_RING,
                            "PF_RING not enabled. Make sure "
                            "to pass --enable-pfring to configure when building.");
                    return TM_ECODE_FAILED;
#endif /* HAVE_PFRING */
                } else if (strcmp((long_opts[option_index]).name, "pfring-cluster-type") == 0) {
#ifdef HAVE_PFRING
                    if (ConfSetFinal("pfring.cluster-type", optarg) != 1) {
                        fprintf(stderr, "ERROR: Failed to set pfring.cluster-type.\n");
                        return TM_ECODE_FAILED;
                    }
#else
                    SCLogError(SC_ERR_NO_PF_RING,
                            "PF_RING not enabled. Make sure "
                            "to pass --enable-pfring to configure when building.");
                    return TM_ECODE_FAILED;
#endif /* HAVE_PFRING */
                } else if (strcmp((long_opts[option_index]).name, "capture-plugin") == 0) {
                    suri->run_mode = RUNMODE_PLUGIN;
                    suri->capture_plugin_name = optarg;
                } else if (strcmp((long_opts[option_index]).name, "capture-plugin-args") == 0) {
                    suri->capture_plugin_args = optarg;
                } else if (strcmp((long_opts[option_index]).name, "af-packet") == 0) {
                    if (ParseCommandLineAfpacket(suri, optarg) != TM_ECODE_OK) {
                        return TM_ECODE_FAILED;
                    }
                } else if (strcmp((long_opts[option_index]).name, "netmap") == 0) {
#ifdef HAVE_NETMAP
                    if (suri->run_mode == RUNMODE_UNKNOWN) {
                        suri->run_mode = RUNMODE_NETMAP;
                        if (optarg) {
                            LiveRegisterDeviceName(optarg);
                            memset(suri->pcap_dev, 0, sizeof(suri->pcap_dev));
                            strlcpy(suri->pcap_dev, optarg,
                                    ((strlen(optarg) < sizeof(suri->pcap_dev))
                                                    ? (strlen(optarg) + 1)
                                                    : sizeof(suri->pcap_dev)));
                        }
                    } else if (suri->run_mode == RUNMODE_NETMAP) {
                        if (optarg) {
                            LiveRegisterDeviceName(optarg);
                        } else {
                            SCLogInfo(
                                    "Multiple netmap option without interface on each is useless");
                            break;
                        }
                    } else {
                        SCLogError(SC_ERR_MULTIPLE_RUN_MODE, "more than one run mode "
                                                             "has been specified");
                        PrintUsage(argv[0]);
                        return TM_ECODE_FAILED;
                    }
#else
                    SCLogError(SC_ERR_NO_NETMAP, "NETMAP not enabled.");
                    return TM_ECODE_FAILED;
#endif
                } else if (strcmp((long_opts[option_index]).name, "nflog") == 0) {
#ifdef HAVE_NFLOG
                    if (suri->run_mode == RUNMODE_UNKNOWN) {
                        suri->run_mode = RUNMODE_NFLOG;
                        LiveBuildDeviceListCustom("nflog", "group");
                    }
#else
                    SCLogError(SC_ERR_NFLOG_NOSUPPORT, "NFLOG not enabled.");
                    return TM_ECODE_FAILED;
#endif /* HAVE_NFLOG */
                } else if (strcmp((long_opts[option_index]).name, "pcap") == 0) {
                    if (ParseCommandLinePcapLive(suri, optarg) != TM_ECODE_OK) {
                        return TM_ECODE_FAILED;
                    }
                } else if (strcmp((long_opts[option_index]).name, "simulate-ips") == 0) {
                    SCLogInfo("Setting IPS mode");
                    EngineModeSetIPS();
                } else if (strcmp((long_opts[option_index]).name, "init-errors-fatal") == 0) {
                    if (ConfSetFinal("engine.init-failure-fatal", "1") != 1) {
                        fprintf(stderr, "ERROR: Failed to set engine init-failure-fatal.\n");
                        return TM_ECODE_FAILED;
                    }
#ifdef BUILD_UNIX_SOCKET
                } else if (strcmp((long_opts[option_index]).name, "unix-socket") == 0) {
                    if (suri->run_mode == RUNMODE_UNKNOWN) {
                        suri->run_mode = RUNMODE_UNIX_SOCKET;
                        if (optarg) {
                            if (ConfSetFinal("unix-command.filename", optarg) != 1) {
                                fprintf(stderr, "ERROR: Failed to set unix-command.filename.\n");
                                return TM_ECODE_FAILED;
                            }
                        }
                    } else {
                        SCLogError(SC_ERR_MULTIPLE_RUN_MODE, "more than one run mode "
                                                             "has been specified");
                        PrintUsage(argv[0]);
                        return TM_ECODE_FAILED;
                    }
#endif
                } else if (strcmp((long_opts[option_index]).name, "list-app-layer-protocols") ==
                           0) {
                    /* listing all supported app layer protocols */
                } else if (strcmp((long_opts[option_index]).name, "list-unittests") == 0) {
#ifdef UNITTESTS
                    suri->run_mode = RUNMODE_LIST_UNITTEST;
#else
                    fprintf(stderr, "ERROR: Unit tests not enabled. Make sure to pass "
                                    "--enable-unittests to configure when building.\n");
                    return TM_ECODE_FAILED;
#endif /* UNITTESTS */
                } else if (strcmp((long_opts[option_index]).name, "list-runmodes") == 0) {
                    suri->run_mode = RUNMODE_LIST_RUNMODES;
                    return TM_ECODE_OK;
                } else if (strcmp((long_opts[option_index]).name, "list-keywords") == 0) {
                    if (optarg) {
                        if (strcmp("short", optarg)) {
                            suri->keyword_info = optarg;
                        }
                    }
                } else if (strcmp((long_opts[option_index]).name, "runmode") == 0) {
                    suri->runmode_custom_mode = optarg;
                } else if (strcmp((long_opts[option_index]).name, "engine-analysis") == 0) {
                    // do nothing for now
                }
#ifdef OS_WIN32
                else if (strcmp((long_opts[option_index]).name, "service-install") == 0) {
                    suri->run_mode = RUNMODE_INSTALL_SERVICE;
                    return TM_ECODE_OK;
                } else if (strcmp((long_opts[option_index]).name, "service-remove") == 0) {
                    suri->run_mode = RUNMODE_REMOVE_SERVICE;
                    return TM_ECODE_OK;
                } else if (strcmp((long_opts[option_index]).name, "service-change-params") == 0) {
                    suri->run_mode = RUNMODE_CHANGE_SERVICE_PARAMS;
                    return TM_ECODE_OK;
                }
<<<<<<< HEAD
#endif /* OS_WIN32 */
                else if (strcmp((long_opts[option_index]).name, "pidfile") == 0) {
                    suri->pid_filename = SCStrdup(optarg);
                    if (suri->pid_filename == NULL) {
                        SCLogError(SC_ERR_MEM_ALLOC, "strdup failed: %s", strerror(errno));
                        return TM_ECODE_FAILED;
                    }
                } else if (strcmp((long_opts[option_index]).name, "disable-detection") == 0) {
                    g_detect_disabled = suri->disabled_detect = 1;
                } else if (strcmp((long_opts[option_index]).name, "fatal-unittests") == 0) {
=======
            }
            else if(strcmp((long_opts[option_index]).name, "disable-detection") == 0) {
                g_detect_disabled = suri->disabled_detect = 1;
            } else if (strcmp((long_opts[option_index]).name, "disable-hashing") == 0) {
                g_disable_hashing = true;
            } else if (strcmp((long_opts[option_index]).name, "fatal-unittests") == 0) {
>>>>>>> 191461a0
#ifdef UNITTESTS
                    unittests_fatal = 1;
#else
                    fprintf(stderr, "ERROR: Unit tests not enabled. Make sure to pass "
                                    "--enable-unittests to configure when building.\n");
                    return TM_ECODE_FAILED;
#endif /* UNITTESTS */
<<<<<<< HEAD
                } else if (strcmp((long_opts[option_index]).name, "user") == 0) {
=======
            } else if (strcmp((long_opts[option_index]).name, "user") == 0) {
>>>>>>> 191461a0
#ifndef HAVE_LIBCAP_NG
                    SCLogError(SC_ERR_LIBCAP_NG_REQUIRED,
                            "libcap-ng is required to"
                            " drop privileges, but it was not compiled into Suricata.");
                    return TM_ECODE_FAILED;
#else
                    suri->user_name = optarg;
                    suri->do_setuid = TRUE;
#endif /* HAVE_LIBCAP_NG */
<<<<<<< HEAD
                } else if (strcmp((long_opts[option_index]).name, "group") == 0) {
=======
            } else if (strcmp((long_opts[option_index]).name, "group") == 0) {
>>>>>>> 191461a0
#ifndef HAVE_LIBCAP_NG
                    SCLogError(SC_ERR_LIBCAP_NG_REQUIRED,
                            "libcap-ng is required to"
                            " drop privileges, but it was not compiled into Suricata.");
                    return TM_ECODE_FAILED;
#else
                    suri->group_name = optarg;
                    suri->do_setgid = TRUE;
#endif /* HAVE_LIBCAP_NG */
<<<<<<< HEAD
                } else if (strcmp((long_opts[option_index]).name, "erf-in") == 0) {
                    suri->run_mode = RUNMODE_ERF_FILE;
                    if (ConfSetFinal("erf-file.file", optarg) != 1) {
                        fprintf(stderr, "ERROR: Failed to set erf-file.file\n");
                        return TM_ECODE_FAILED;
                    }
                } else if (strcmp((long_opts[option_index]).name, "dag") == 0) {
=======
            } else if (strcmp((long_opts[option_index]).name, "erf-in") == 0) {
                suri->run_mode = RUNMODE_ERF_FILE;
                if (ConfSetFinal("erf-file.file", optarg) != 1) {
                    fprintf(stderr, "ERROR: Failed to set erf-file.file\n");
                    return TM_ECODE_FAILED;
                }
            } else if (strcmp((long_opts[option_index]).name, "dag") == 0) {
>>>>>>> 191461a0
#ifdef HAVE_DAG
                    if (suri->run_mode == RUNMODE_UNKNOWN) {
                        suri->run_mode = RUNMODE_DAG;
                    } else if (suri->run_mode != RUNMODE_DAG) {
                        SCLogError(SC_ERR_MULTIPLE_RUN_MODE,
                                "more than one run mode has been specified");
                        PrintUsage(argv[0]);
                        return TM_ECODE_FAILED;
                    }
                    LiveRegisterDeviceName(optarg);
#else
                    SCLogError(SC_ERR_DAG_REQUIRED, "libdag and a DAG card are required"
                                                    " to receive packets using --dag.");
                    return TM_ECODE_FAILED;
#endif /* HAVE_DAG */
                } else if (strcmp((long_opts[option_index]).name, "napatech") == 0) {
#ifdef HAVE_NAPATECH
                    suri->run_mode = RUNMODE_NAPATECH;
#else
                    SCLogError(SC_ERR_NAPATECH_REQUIRED,
                            "libntapi and a Napatech adapter are required"
                            " to capture packets using --napatech.");
                    return TM_ECODE_FAILED;
#endif /* HAVE_NAPATECH */
                } else if (strcmp((long_opts[option_index]).name, "pcap-buffer-size") == 0) {
#ifdef HAVE_PCAP_SET_BUFF
                    if (ConfSetFinal("pcap.buffer-size", optarg) != 1) {
                        fprintf(stderr, "ERROR: Failed to set pcap-buffer-size.\n");
                        return TM_ECODE_FAILED;
                    }
#else
                    SCLogError(SC_ERR_NO_PCAP_SET_BUFFER_SIZE,
                            "The version of libpcap you have"
                            " doesn't support setting buffer size.");
#endif /* HAVE_PCAP_SET_BUFF */
                } else if (strcmp((long_opts[option_index]).name, "build-info") == 0) {
                    suri->run_mode = RUNMODE_PRINT_BUILDINFO;
                    return TM_ECODE_OK;
                } else if (strcmp((long_opts[option_index]).name, "windivert-forward") == 0) {
#ifdef WINDIVERT
                    if (suri->run_mode == RUNMODE_UNKNOWN) {
                        suri->run_mode = RUNMODE_WINDIVERT;
                        if (WinDivertRegisterQueue(true, optarg) == -1) {
                            exit(EXIT_FAILURE);
                        }
                    } else if (suri->run_mode == RUNMODE_WINDIVERT) {
                        if (WinDivertRegisterQueue(true, optarg) == -1) {
                            exit(EXIT_FAILURE);
                        }
                    } else {
                        SCLogError(SC_ERR_MULTIPLE_RUN_MODE, "more than one run mode "
                                                             "has been specified");
                        PrintUsage(argv[0]);
                        exit(EXIT_FAILURE);
                    }
                } else if (strcmp((long_opts[option_index]).name, "windivert") == 0) {
                    if (suri->run_mode == RUNMODE_UNKNOWN) {
                        suri->run_mode = RUNMODE_WINDIVERT;
                        if (WinDivertRegisterQueue(false, optarg) == -1) {
                            exit(EXIT_FAILURE);
                        }
                    } else if (suri->run_mode == RUNMODE_WINDIVERT) {
                        if (WinDivertRegisterQueue(false, optarg) == -1) {
                            exit(EXIT_FAILURE);
                        }
                    } else {
                        SCLogError(SC_ERR_MULTIPLE_RUN_MODE, "more than one run mode "
                                                             "has been specified");
                        PrintUsage(argv[0]);
                        exit(EXIT_FAILURE);
                    }
#else
                    SCLogError(SC_ERR_WINDIVERT_NOSUPPORT,
                            "WinDivert not enabled. Make sure to pass --enable-windivert to "
                            "configure when building.");
                    return TM_ECODE_FAILED;
#endif /* WINDIVERT */
                } else if (strcmp((long_opts[option_index]).name, "reject-dev") == 0) {
#ifdef HAVE_LIBNET11
                    BUG_ON(optarg == NULL); /* for static analysis */
                    extern char *g_reject_dev;
                    extern uint16_t g_reject_dev_mtu;
                    g_reject_dev = optarg;
                    int mtu = GetIfaceMTU(g_reject_dev);
                    if (mtu > 0) {
                        g_reject_dev_mtu = (uint16_t)mtu;
                    }
#else
                    SCLogError(SC_ERR_LIBNET_NOT_ENABLED, "Libnet 1.1 support not enabled. Compile "
                                                          "Suricata with libnet support.");
                    return TM_ECODE_FAILED;
#endif
                } else if (strcmp((long_opts[option_index]).name, "set") == 0) {
                    if (optarg != NULL) {
                        /* Quick validation. */
                        char *val = strchr(optarg, '=');
                        if (val == NULL) {
                            FatalError(
                                    SC_ERR_FATAL, "Invalid argument for --set, must be key=val.");
                        }
                        if (!ConfSetFromString(optarg, 1)) {
                            fprintf(stderr, "Failed to set configuration value %s.", optarg);
                            exit(EXIT_FAILURE);
                        }
                    }
                } else if (strcmp((long_opts[option_index]).name, "pcap-file-continuous") == 0) {
                    if (ConfSetFinal("pcap-file.continuous", "true") != 1) {
                        SCLogError(SC_ERR_CMD_LINE, "Failed to set pcap-file.continuous");
                        return TM_ECODE_FAILED;
                    }
                } else if (strcmp((long_opts[option_index]).name, "pcap-file-delete") == 0) {
                    if (ConfSetFinal("pcap-file.delete-when-done", "true") != 1) {
                        SCLogError(SC_ERR_CMD_LINE, "Failed to set pcap-file.delete-when-done");
                        return TM_ECODE_FAILED;
                    }
                } else if (strcmp((long_opts[option_index]).name, "pcap-file-recursive") == 0) {
                    if (ConfSetFinal("pcap-file.recursive", "true") != 1) {
                        SCLogError(SC_ERR_CMD_LINE, "ERROR: Failed to set pcap-file.recursive");
                        return TM_ECODE_FAILED;
                    }
                } else if (strcmp((long_opts[option_index]).name, "data-dir") == 0) {
                    if (optarg == NULL) {
                        SCLogError(SC_ERR_INITIALIZATION, "no option argument (optarg) for -d");
                        return TM_ECODE_FAILED;
                    }

                    if (ConfigSetDataDirectory(optarg) != TM_ECODE_OK) {
                        SCLogError(SC_ERR_FATAL, "Failed to set data directory.");
                        return TM_ECODE_FAILED;
                    }
                    if (ConfigCheckDataDirectory(optarg) != TM_ECODE_OK) {
                        SCLogError(SC_ERR_LOGDIR_CMDLINE,
                                "The data directory \"%s\""
                                " supplied at the commandline (-d %s) doesn't "
                                "exist. Shutting down the engine.",
                                optarg, optarg);
                        return TM_ECODE_FAILED;
                    }
                    suri->set_datadir = true;
                } else if (strcmp((long_opts[option_index]).name, "strict-rule-keywords") == 0) {
                    if (optarg == NULL) {
                        suri->strict_rule_parsing_string = SCStrdup("all");
                    } else {
                        suri->strict_rule_parsing_string = SCStrdup(optarg);
                    }
                    if (suri->strict_rule_parsing_string == NULL) {
                        FatalError(SC_ERR_MEM_ALLOC, "failed to duplicate 'strict' string");
                    }
                }
                break;
            case 'c':
                suri->conf_filename = optarg;
                break;
            case 'T':
                SCLogInfo("Running suricata under test mode");
                conf_test = 1;
                if (ConfSetFinal("engine.init-failure-fatal", "1") != 1) {
                    fprintf(stderr, "ERROR: Failed to set engine init-failure-fatal.\n");
                    return TM_ECODE_FAILED;
                }
                break;
#ifndef OS_WIN32
            case 'D':
                suri->daemon = 1;
                break;
#endif /* OS_WIN32 */
            case 'h':
                suri->run_mode = RUNMODE_PRINT_USAGE;
                return TM_ECODE_OK;
            case 'i':
                if (optarg == NULL) {
                    SCLogError(SC_ERR_INITIALIZATION, "no option argument (optarg) for -i");
                    return TM_ECODE_FAILED;
                }
#ifdef HAVE_AF_PACKET
                if (ParseCommandLineAfpacket(suri, optarg) != TM_ECODE_OK) {
                    return TM_ECODE_FAILED;
                }
#else /* not afpacket */
                /* warn user if netmap or pf-ring are available */
#if defined HAVE_PFRING || HAVE_NETMAP
                int i = 0;
#ifdef HAVE_PFRING
                i++;
#endif
#ifdef HAVE_NETMAP
                i++;
#endif
                SCLogWarning(SC_WARN_FASTER_CAPTURE_AVAILABLE,
                        "faster capture "
                        "option%s %s available:"
#ifdef HAVE_PFRING
                        " PF_RING (--pfring-int=%s)"
#endif
#ifdef HAVE_NETMAP
                        " NETMAP (--netmap=%s)"
#endif
                        ". Use --pcap=%s to suppress this warning",
                        i == 1 ? "" : "s", i == 1 ? "is" : "are"
#ifdef HAVE_PFRING
                        ,
                        optarg
#endif
#ifdef HAVE_NETMAP
                        ,
                        optarg
#endif
                        ,
                        optarg);
#endif /* have faster methods */
                if (ParseCommandLinePcapLive(suri, optarg) != TM_ECODE_OK) {
                    return TM_ECODE_FAILED;
                }
#endif
                break;
            case 'l':
                if (optarg == NULL) {
                    SCLogError(SC_ERR_INITIALIZATION, "no option argument (optarg) for -l");
                    return TM_ECODE_FAILED;
                }

                if (ConfigSetLogDirectory(optarg) != TM_ECODE_OK) {
                    SCLogError(SC_ERR_FATAL, "Failed to set log directory.");
                    return TM_ECODE_FAILED;
                }
                if (ConfigCheckLogDirectoryExists(optarg) != TM_ECODE_OK) {
                    SCLogError(SC_ERR_LOGDIR_CMDLINE,
                            "The logging directory \"%s\""
                            " supplied at the commandline (-l %s) doesn't "
                            "exist. Shutting down the engine.",
                            optarg, optarg);
                    return TM_ECODE_FAILED;
                }
                if (!IsLogDirectoryWritable(optarg)) {
                    SCLogError(SC_ERR_LOGDIR_CMDLINE,
                            "The logging directory \"%s\""
                            " supplied at the commandline (-l %s) is not "
                            "writable. Shutting down the engine.",
                            optarg, optarg);
                    return TM_ECODE_FAILED;
                }
                suri->set_logdir = true;

                break;
            case 'q':
#ifdef NFQ
                if (suri->run_mode == RUNMODE_UNKNOWN) {
                    suri->run_mode = RUNMODE_NFQ;
                    EngineModeSetIPS();
                    if (NFQParseAndRegisterQueues(optarg) == -1)
                        return TM_ECODE_FAILED;
                } else if (suri->run_mode == RUNMODE_NFQ) {
                    if (NFQParseAndRegisterQueues(optarg) == -1)
                        return TM_ECODE_FAILED;
                } else {
                    SCLogError(SC_ERR_MULTIPLE_RUN_MODE, "more than one run mode "
                                                         "has been specified");
                    PrintUsage(argv[0]);
                    return TM_ECODE_FAILED;
                }
#else
                SCLogError(SC_ERR_NFQ_NOSUPPORT, "NFQUEUE not enabled. Make sure to pass "
                                                 "--enable-nfqueue to configure when building.");
                return TM_ECODE_FAILED;
#endif /* NFQ */
                break;
            case 'd':
#ifdef IPFW
                if (suri->run_mode == RUNMODE_UNKNOWN) {
                    suri->run_mode = RUNMODE_IPFW;
                    EngineModeSetIPS();
                    if (IPFWRegisterQueue(optarg) == -1)
                        return TM_ECODE_FAILED;
                } else if (suri->run_mode == RUNMODE_IPFW) {
                    if (IPFWRegisterQueue(optarg) == -1)
                        return TM_ECODE_FAILED;
                } else {
                    SCLogError(SC_ERR_MULTIPLE_RUN_MODE, "more than one run mode "
                                                         "has been specified");
                    PrintUsage(argv[0]);
                    return TM_ECODE_FAILED;
                }
#else
                SCLogError(SC_ERR_IPFW_NOSUPPORT, "IPFW not enabled. Make sure to pass "
                                                  "--enable-ipfw to configure when building.");
                return TM_ECODE_FAILED;
#endif /* IPFW */
                break;
            case 'r':
                BUG_ON(optarg == NULL); /* for static analysis */
                if (suri->run_mode == RUNMODE_UNKNOWN) {
                    suri->run_mode = RUNMODE_PCAP_FILE;
                } else {
                    SCLogError(SC_ERR_MULTIPLE_RUN_MODE, "more than one run mode "
                                                         "has been specified");
                    PrintUsage(argv[0]);
                    return TM_ECODE_FAILED;
                }
#ifdef OS_WIN32
                struct _stat buf;
                if (_stat(optarg, &buf) != 0) {
#else
                struct stat buf;
                if (stat(optarg, &buf) != 0) {
#endif /* OS_WIN32 */
                    SCLogError(SC_ERR_INITIALIZATION, "ERROR: Pcap file does not exist\n");
                    return TM_ECODE_FAILED;
                }
                if (ConfSetFinal("pcap-file.file", optarg) != 1) {
                    SCLogError(SC_ERR_INITIALIZATION, "ERROR: Failed to set pcap-file.file\n");
                    return TM_ECODE_FAILED;
                }

                break;
            case 's':
                if (suri->sig_file != NULL) {
                    SCLogError(SC_ERR_CMD_LINE, "can't have multiple -s options or mix -s and -S.");
                    return TM_ECODE_FAILED;
                }
                suri->sig_file = optarg;
                break;
            case 'S':
                if (suri->sig_file != NULL) {
                    SCLogError(SC_ERR_CMD_LINE, "can't have multiple -S options or mix -s and -S.");
                    return TM_ECODE_FAILED;
                }
                suri->sig_file = optarg;
                suri->sig_file_exclusive = TRUE;
                break;
            case 'u':
#ifdef UNITTESTS
                if (suri->run_mode == RUNMODE_UNKNOWN) {
                    suri->run_mode = RUNMODE_UNITTEST;
                } else {
                    SCLogError(SC_ERR_MULTIPLE_RUN_MODE, "more than one run mode has"
                                                         " been specified");
                    PrintUsage(argv[0]);
                    return TM_ECODE_FAILED;
                }
#else
                fprintf(stderr, "ERROR: Unit tests not enabled. Make sure to pass "
                                "--enable-unittests to configure when building.\n");
                return TM_ECODE_FAILED;
#endif /* UNITTESTS */
                break;
            case 'U':
#ifdef UNITTESTS
                suri->regex_arg = optarg;

                if (strlen(suri->regex_arg) == 0)
                    suri->regex_arg = NULL;
#endif
                break;
            case 'V':
                suri->run_mode = RUNMODE_PRINT_VERSION;
                return TM_ECODE_OK;
            case 'F':
                if (optarg == NULL) {
                    SCLogError(SC_ERR_INITIALIZATION, "no option argument (optarg) for -F");
                    return TM_ECODE_FAILED;
                }

                SetBpfStringFromFile(optarg);
                break;
            case 'v':
                suri->verbose++;
                break;
            case 'k':
                if (optarg == NULL) {
                    SCLogError(SC_ERR_INITIALIZATION, "no option argument (optarg) for -k");
                    return TM_ECODE_FAILED;
                }
                if (!strcmp("all", optarg))
                    suri->checksum_validation = 1;
                else if (!strcmp("none", optarg))
                    suri->checksum_validation = 0;
                else {
                    SCLogError(SC_ERR_INITIALIZATION, "option '%s' invalid for -k", optarg);
                    return TM_ECODE_FAILED;
                }
                break;
            default:
                PrintUsage(argv[0]);
                return TM_ECODE_FAILED;
        }
    }

    if (suri->disabled_detect && suri->sig_file != NULL) {
        SCLogError(SC_ERR_INITIALIZATION, "can't use -s/-S when detection is disabled");
        return TM_ECODE_FAILED;
    }

    if ((suri->run_mode == RUNMODE_UNIX_SOCKET) && suri->set_logdir) {
        SCLogError(SC_ERR_INITIALIZATION, "can't use -l and unix socket runmode at the same time");
        return TM_ECODE_FAILED;
    }

    /* save the runmode from the commandline (if any) */
    suri->aux_run_mode = suri->run_mode;

    if (list_app_layer_protocols)
        suri->run_mode = RUNMODE_LIST_APP_LAYERS;
    if (list_keywords)
        suri->run_mode = RUNMODE_LIST_KEYWORDS;
    if (list_unittests)
        suri->run_mode = RUNMODE_LIST_UNITTEST;
    if (dump_config)
        suri->run_mode = RUNMODE_DUMP_CONFIG;
    if (dump_features)
        suri->run_mode = RUNMODE_DUMP_FEATURES;
    if (conf_test)
        suri->run_mode = RUNMODE_CONF_TEST;
    if (engine_analysis)
        suri->run_mode = RUNMODE_ENGINE_ANALYSIS;

    suri->offline = IsRunModeOffline(suri->run_mode);
    g_system = suri->system = IsRunModeSystem(suri->run_mode);

    ret = SetBpfString(optind, argv);
    if (ret != TM_ECODE_OK)
        return ret;

    return TM_ECODE_OK;
}

#ifdef OS_WIN32
static int WindowsInitService(int argc, char **argv)
{
    if (SCRunningAsService()) {
        char path[MAX_PATH];
        char *p = NULL;
        strlcpy(path, argv[0], MAX_PATH);
        if ((p = strrchr(path, '\\'))) {
            *p = '\0';
        }
        if (!SetCurrentDirectory(path)) {
            SCLogError(SC_ERR_FATAL, "Can't set current directory to: %s", path);
            return -1;
        }
        SCLogInfo("Current directory is set to: %s", path);
        SCServiceInit(argc, argv);
    }

    /* Windows socket subsystem initialization */
    WSADATA wsaData;
    if (0 != WSAStartup(MAKEWORD(2, 2), &wsaData)) {
        SCLogError(SC_ERR_FATAL, "Can't initialize Windows sockets: %d", WSAGetLastError());
        return -1;
    }

    return 0;
}
#endif /* OS_WIN32 */

static int MayDaemonize(SCInstance *suri)
{
    if (suri->daemon == 1 && suri->pid_filename == NULL) {
        const char *pid_filename;

        if (ConfGet("pid-file", &pid_filename) == 1) {
            SCLogInfo("Use pid file %s from config file.", pid_filename);
        } else {
            pid_filename = DEFAULT_PID_FILENAME;
        }
        /* The pid file name may be in config memory, but is needed later. */
        suri->pid_filename = SCStrdup(pid_filename);
        if (suri->pid_filename == NULL) {
            SCLogError(SC_ERR_MEM_ALLOC, "strdup failed: %s", strerror(errno));
            return TM_ECODE_FAILED;
        }
    }

    if (suri->pid_filename != NULL && SCPidfileTestRunning(suri->pid_filename) != 0) {
        SCFree(suri->pid_filename);
        suri->pid_filename = NULL;
        return TM_ECODE_FAILED;
    }

    if (suri->daemon == 1) {
        Daemonize();
    }

    if (suri->pid_filename != NULL) {
        if (SCPidfileCreate(suri->pid_filename) != 0) {
            SCFree(suri->pid_filename);
            suri->pid_filename = NULL;
            SCLogError(SC_ERR_PIDFILE_DAEMON, "Unable to create PID file, concurrent run of"
                                              " Suricata can occur.");
            SCLogError(SC_ERR_PIDFILE_DAEMON, "PID file creation WILL be mandatory for daemon mode"
                                              " in future version");
        }
    }

    return TM_ECODE_OK;
}

static int InitSignalHandler(SCInstance *suri)
{
    /* registering signals we use */
#ifndef FUZZING_BUILD_MODE_UNSAFE_FOR_PRODUCTION
    UtilSignalHandlerSetup(SIGINT, SignalHandlerSigint);
    UtilSignalHandlerSetup(SIGTERM, SignalHandlerSigterm);
#endif
#ifndef OS_WIN32
    UtilSignalHandlerSetup(SIGHUP, SignalHandlerSigHup);
    UtilSignalHandlerSetup(SIGPIPE, SIG_IGN);
    UtilSignalHandlerSetup(SIGSYS, SIG_IGN);

    /* Try to get user/group to run suricata as if
       command line as not decide of that */
    if (suri->do_setuid == FALSE && suri->do_setgid == FALSE) {
        const char *id;
        if (ConfGet("run-as.user", &id) == 1) {
            suri->do_setuid = TRUE;
            suri->user_name = id;
        }
        if (ConfGet("run-as.group", &id) == 1) {
            suri->do_setgid = TRUE;
            suri->group_name = id;
        }
    }
    /* Get the suricata user ID to given user ID */
    if (suri->do_setuid == TRUE) {
        if (SCGetUserID(suri->user_name, suri->group_name, &suri->userid, &suri->groupid) != 0) {
            SCLogError(SC_ERR_UID_FAILED, "failed in getting user ID");
            return TM_ECODE_FAILED;
        }

        sc_set_caps = TRUE;
        /* Get the suricata group ID to given group ID */
    } else if (suri->do_setgid == TRUE) {
        if (SCGetGroupID(suri->group_name, &suri->groupid) != 0) {
            SCLogError(SC_ERR_GID_FAILED, "failed in getting group ID");
            return TM_ECODE_FAILED;
        }

        sc_set_caps = TRUE;
    }
#endif /* OS_WIN32 */

    return TM_ECODE_OK;
}

/* initialization code for both the main modes and for
 * unix socket mode.
 *
 * Will be run once per pcap in unix-socket mode */
void PreRunInit(const int runmode)
{
    /* Initialize Datasets to be able to use them with unix socket */
    DatasetsInit();
    if (runmode == RUNMODE_UNIX_SOCKET)
        return;

    StatsInit();
#ifdef PROFILING
    SCProfilingRulesGlobalInit();
    SCProfilingKeywordsGlobalInit();
    SCProfilingPrefilterGlobalInit();
    SCProfilingSghsGlobalInit();
    SCProfilingInit();
#endif /* PROFILING */
    DefragInit();
    FlowInitConfig(FLOW_QUIET);
    IPPairInitConfig(FLOW_QUIET);
    StreamTcpInitConfig(STREAM_VERBOSE);
    AppLayerParserPostStreamSetup();
    AppLayerRegisterGlobalCounters();
}

/* tasks we need to run before packets start flowing,
 * but after we dropped privs */
void PreRunPostPrivsDropInit(const int runmode)
{
    StatsSetupPostConfigPreOutput();
    RunModeInitializeOutputs();

    if (runmode == RUNMODE_UNIX_SOCKET)
        return;

    StatsSetupPostConfigPostOutput();
}

/* clean up / shutdown code for both the main modes and for
 * unix socket mode.
 *
 * Will be run once per pcap in unix-socket mode */
void PostRunDeinit(const int runmode, struct timeval *start_time)
{
    if (runmode == RUNMODE_UNIX_SOCKET)
        return;

    /* needed by FlowForceReassembly */
    PacketPoolInit();

    /* handle graceful shutdown of the flow engine, it's helper
     * threads and the packet threads */
    FlowDisableFlowManagerThread();
    TmThreadDisableReceiveThreads();
    FlowForceReassembly();
    TmThreadDisablePacketThreads();
    SCPrintElapsedTime(start_time);
    FlowDisableFlowRecyclerThread();

    /* kill the stats threads */
    TmThreadKillThreadsFamily(TVT_MGMT);
    TmThreadClearThreadsFamily(TVT_MGMT);

    /* kill packet threads -- already in 'disabled' state */
    TmThreadKillThreadsFamily(TVT_PPT);
    TmThreadClearThreadsFamily(TVT_PPT);

    PacketPoolDestroy();

    /* mgt and ppt threads killed, we can run non thread-safe
     * shutdown functions */
    StatsReleaseResources();
    DecodeUnregisterCounters();
    RunModeShutDown();
    FlowShutdown();
    IPPairShutdown();
    HostCleanup();
    StreamTcpFreeConfig(STREAM_VERBOSE);
    DefragDestroy();

    TmqResetQueues();
#ifdef PROFILING
    if (profiling_rules_enabled)
        SCProfilingDump();
    SCProfilingDestroy();
#endif
}

static int StartInternalRunMode(SCInstance *suri, int argc, char **argv)
{
    /* Treat internal running mode */
    switch (suri->run_mode) {
        case RUNMODE_LIST_KEYWORDS:
            ListKeywords(suri->keyword_info);
            return TM_ECODE_DONE;
        case RUNMODE_LIST_APP_LAYERS:
            if (suri->conf_filename != NULL) {
                ListAppLayerProtocols(suri->conf_filename);
            } else {
                ListAppLayerProtocols(DEFAULT_CONF_FILE);
            }
            return TM_ECODE_DONE;
        case RUNMODE_PRINT_VERSION:
            PrintVersion();
            return TM_ECODE_DONE;
        case RUNMODE_PRINT_BUILDINFO:
            PrintBuildInfo();
            return TM_ECODE_DONE;
        case RUNMODE_PRINT_USAGE:
            PrintUsage(argv[0]);
            return TM_ECODE_DONE;
        case RUNMODE_LIST_RUNMODES:
            RunModeListRunmodes();
            return TM_ECODE_DONE;
        case RUNMODE_LIST_UNITTEST:
            RunUnittests(1, suri->regex_arg);
        case RUNMODE_UNITTEST:
            RunUnittests(0, suri->regex_arg);
#ifdef OS_WIN32
        case RUNMODE_INSTALL_SERVICE:
            if (SCServiceInstall(argc, argv)) {
                return TM_ECODE_FAILED;
            }
            SCLogInfo("Suricata service has been successfuly installed.");
            return TM_ECODE_DONE;
        case RUNMODE_REMOVE_SERVICE:
            if (SCServiceRemove(argc, argv)) {
                return TM_ECODE_FAILED;
            }
            SCLogInfo("Suricata service has been successfuly removed.");
            return TM_ECODE_DONE;
        case RUNMODE_CHANGE_SERVICE_PARAMS:
            if (SCServiceChangeParams(argc, argv)) {
                return TM_ECODE_FAILED;
            }
            SCLogInfo("Suricata service startup parameters has been successfuly changed.");
            return TM_ECODE_DONE;
#endif /* OS_WIN32 */
        default:
            /* simply continue for other running mode */
            break;
    }
    return TM_ECODE_OK;
}

static int FinalizeRunMode(SCInstance *suri, char **argv)
{
    switch (suri->run_mode) {
        case RUNMODE_UNKNOWN:
            PrintUsage(argv[0]);
            return TM_ECODE_FAILED;
        default:
            break;
    }
    /* Set the global run mode and offline flag. */
    run_mode = suri->run_mode;

    if (!CheckValidDaemonModes(suri->daemon, suri->run_mode)) {
        return TM_ECODE_FAILED;
    }

    return TM_ECODE_OK;
}

static void SetupDelayedDetect(SCInstance *suri)
{
    /* In offline mode delayed init of detect is a bad idea */
    if (suri->offline) {
        suri->delayed_detect = 0;
    } else {
        if (ConfGetBool("detect.delayed-detect", &suri->delayed_detect) != 1) {
            ConfNode *denode = NULL;
            ConfNode *decnf = ConfGetNode("detect-engine");
            if (decnf != NULL) {
                TAILQ_FOREACH (denode, &decnf->head, next) {
                    if (strcmp(denode->val, "delayed-detect") == 0) {
                        (void)ConfGetChildValueBool(
                                denode, "delayed-detect", &suri->delayed_detect);
                    }
                }
            }
        }
    }

    SCLogConfig("Delayed detect %s", suri->delayed_detect ? "enabled" : "disabled");
    if (suri->delayed_detect) {
        SCLogInfo("Packets will start being processed before signatures are active.");
    }
}

static int LoadSignatures(DetectEngineCtx *de_ctx, SCInstance *suri)
{
    if (SigLoadSignatures(de_ctx, suri->sig_file, suri->sig_file_exclusive) < 0) {
        SCLogError(SC_ERR_NO_RULES_LOADED, "Loading signatures failed.");
        if (de_ctx->failure_fatal)
            return TM_ECODE_FAILED;
    }

    return TM_ECODE_OK;
}

static int ConfigGetCaptureValue(SCInstance *suri)
{
    /* Pull the max pending packets from the config, if not found fall
     * back on a sane default. */
    if (ConfGetInt("max-pending-packets", &max_pending_packets) != 1)
        max_pending_packets = DEFAULT_MAX_PENDING_PACKETS;
    if (max_pending_packets >= 65535) {
        SCLogError(SC_ERR_INVALID_YAML_CONF_ENTRY,
                "Maximum max-pending-packets setting is 65534. "
                "Please check %s for errors",
                suri->conf_filename);
        return TM_ECODE_FAILED;
    }

    SCLogDebug("Max pending packets set to %" PRIiMAX, max_pending_packets);

    /* Pull the default packet size from the config, if not found fall
     * back on a sane default. */
    const char *temp_default_packet_size;
    if ((ConfGet("default-packet-size", &temp_default_packet_size)) != 1) {
        int mtu = 0;
        int lthread;
        int nlive;
        int strip_trailing_plus = 0;
        switch (suri->run_mode) {
#ifdef WINDIVERT
            case RUNMODE_WINDIVERT:
                /* by default, WinDivert collects from all devices */
                mtu = GetGlobalMTUWin32();

                if (mtu > 0) {
                    g_default_mtu = mtu;
                    /* SLL_HEADER_LEN is the longest header + 8 for VLAN */
                    default_packet_size = mtu + SLL_HEADER_LEN + 8;
                    break;
                }

                g_default_mtu = DEFAULT_MTU;
                default_packet_size = DEFAULT_PACKET_SIZE;
                break;
#endif /* WINDIVERT */
            case RUNMODE_NETMAP:
                /* in netmap igb0+ has a special meaning, however the
                 * interface really is igb0 */
                strip_trailing_plus = 1;
                /* fall through */
            case RUNMODE_PCAP_DEV:
            case RUNMODE_AFP_DEV:
            case RUNMODE_PFRING:
                nlive = LiveGetDeviceNameCount();
                for (lthread = 0; lthread < nlive; lthread++) {
                    const char *live_dev = LiveGetDeviceNameName(lthread);
                    char dev[128]; /* need to be able to support GUID names on Windows */
                    (void)strlcpy(dev, live_dev, sizeof(dev));

                    if (strip_trailing_plus) {
                        size_t len = strlen(dev);
                        if (len && (dev[len - 1] == '+' || dev[len - 1] == '^' ||
                                           dev[len - 1] == '*')) {
                            dev[len - 1] = '\0';
                        }
                    }
                    mtu = GetIfaceMTU(dev);
                    g_default_mtu = MAX(mtu, g_default_mtu);

                    unsigned int iface_max_packet_size = GetIfaceMaxPacketSize(dev);
                    if (iface_max_packet_size > default_packet_size)
                        default_packet_size = iface_max_packet_size;
                }
                if (default_packet_size)
                    break;
                /* fall through */
            default:
                g_default_mtu = DEFAULT_MTU;
                default_packet_size = DEFAULT_PACKET_SIZE;
        }
    } else {
        if (ParseSizeStringU32(temp_default_packet_size, &default_packet_size) < 0) {
            SCLogError(SC_ERR_SIZE_PARSE,
                    "Error parsing max-pending-packets "
                    "from conf file - %s.  Killing engine",
                    temp_default_packet_size);
            return TM_ECODE_FAILED;
        }
    }

    SCLogDebug("Default packet size set to %" PRIu32, default_packet_size);

    return TM_ECODE_OK;
}

static void PostRunStartedDetectSetup(const SCInstance *suri)
{
#ifndef OS_WIN32
    /* registering signal handlers we use. We setup usr2 here, so that one
     * can't call it during the first sig load phase or while threads are still
     * starting up. */
    if (DetectEngineEnabled() && suri->delayed_detect == 0) {
        UtilSignalHandlerSetup(SIGUSR2, SignalHandlerSigusr2);
        UtilSignalUnblock(SIGUSR2);
    }
#endif
    if (suri->delayed_detect) {
        /* force 'reload', this will load the rules and swap engines */
        DetectEngineReload(suri);
        SCLogNotice("Signature(s) loaded, Detect thread(s) activated.");
#ifndef OS_WIN32
        UtilSignalHandlerSetup(SIGUSR2, SignalHandlerSigusr2);
        UtilSignalUnblock(SIGUSR2);
#endif
    }
}

void PostConfLoadedDetectSetup(SCInstance *suri)
{
    DetectEngineCtx *de_ctx = NULL;
    if (!suri->disabled_detect) {
        SCClassConfInit();
        SCReferenceConfInit();
        SetupDelayedDetect(suri);
        int mt_enabled = 0;
        (void)ConfGetBool("multi-detect.enabled", &mt_enabled);
        int default_tenant = 0;
        if (mt_enabled)
            (void)ConfGetBool("multi-detect.default", &default_tenant);
        if (DetectEngineMultiTenantSetup() == -1) {
            FatalError(SC_ERR_FATAL, "initializing multi-detect "
                                     "detection engine contexts failed.");
        }
        if (suri->delayed_detect && suri->run_mode != RUNMODE_CONF_TEST) {
            de_ctx = DetectEngineCtxInitStubForDD();
        } else if (mt_enabled && !default_tenant && suri->run_mode != RUNMODE_CONF_TEST) {
            de_ctx = DetectEngineCtxInitStubForMT();
        } else {
            de_ctx = DetectEngineCtxInit();
        }
        if (de_ctx == NULL) {
            FatalError(SC_ERR_FATAL, "initializing detection engine "
                                     "context failed.");
        }

        if (de_ctx->type == DETECT_ENGINE_TYPE_NORMAL) {
            if (LoadSignatures(de_ctx, suri) != TM_ECODE_OK)
                exit(EXIT_FAILURE);
        }

        gettimeofday(&de_ctx->last_reload, NULL);
        DetectEngineAddToMaster(de_ctx);
        DetectEngineBumpVersion();
    }
}

static int PostDeviceFinalizedSetup(SCInstance *suri)
{
    SCEnter();

#ifdef HAVE_AF_PACKET
    if (suri->run_mode == RUNMODE_AFP_DEV) {
        if (AFPRunModeIsIPS()) {
            SCLogInfo("AF_PACKET: Setting IPS mode");
            EngineModeSetIPS();
        }
    }
#endif
#ifdef HAVE_NETMAP
    if (suri->run_mode == RUNMODE_NETMAP) {
        if (NetmapRunModeIsIPS()) {
            SCLogInfo("Netmap: Setting IPS mode");
            EngineModeSetIPS();
        }
    }
#endif

    SCReturnInt(TM_ECODE_OK);
}

static void PostConfLoadedSetupHostMode(void)
{
    const char *hostmode = NULL;

    if (ConfGetValue("host-mode", &hostmode) == 1) {
        if (!strcmp(hostmode, "router")) {
            host_mode = SURI_HOST_IS_ROUTER;
        } else if (!strcmp(hostmode, "sniffer-only")) {
            host_mode = SURI_HOST_IS_SNIFFER_ONLY;
        } else {
            if (strcmp(hostmode, "auto") != 0) {
                WarnInvalidConfEntry("host-mode", "%s", "auto");
            }
            if (EngineModeIsIPS()) {
                host_mode = SURI_HOST_IS_ROUTER;
            } else {
                host_mode = SURI_HOST_IS_SNIFFER_ONLY;
            }
        }
    } else {
        if (EngineModeIsIPS()) {
            host_mode = SURI_HOST_IS_ROUTER;
            SCLogInfo("No 'host-mode': suricata is in IPS mode, using "
                      "default setting 'router'");
        } else {
            host_mode = SURI_HOST_IS_SNIFFER_ONLY;
            SCLogInfo("No 'host-mode': suricata is in IDS mode, using "
                      "default setting 'sniffer-only'");
        }
    }
}

static void SetupUserMode(SCInstance *suri)
{
    /* apply 'user mode' config updates here */
    if (suri->system == false) {
        if (suri->set_logdir == false) {
            /* override log dir to current work dir" */
            if (ConfigSetLogDirectory((char *)".") != TM_ECODE_OK) {
                FatalError(SC_ERR_LOGDIR_CONFIG, "could not set USER mode logdir");
            }
        }
        if (suri->set_datadir == false) {
            /* override data dir to current work dir" */
            if (ConfigSetDataDirectory((char *)".") != TM_ECODE_OK) {
                FatalError(SC_ERR_LOGDIR_CONFIG, "could not set USER mode datadir");
            }
        }
    }
}

/**
 * This function is meant to contain code that needs
 * to be run once the configuration has been loaded.
 */
int PostConfLoadedSetup(SCInstance *suri)
{
    /* do this as early as possible #1577 #1955 */
#ifdef HAVE_LUAJIT
    if (LuajitSetupStatesPool() != 0) {
        SCReturnInt(TM_ECODE_FAILED);
    }
#endif

    /* load the pattern matchers */
    MpmTableSetup();
    SpmTableSetup();

    int disable_offloading;
    if (ConfGetBool("capture.disable-offloading", &disable_offloading) == 0)
        disable_offloading = 1;
    if (disable_offloading) {
        LiveSetOffloadDisable();
    } else {
        LiveSetOffloadWarn();
    }

    if (suri->checksum_validation == -1) {
        const char *cv = NULL;
        if (ConfGetValue("capture.checksum-validation", &cv) == 1) {
            if (strcmp(cv, "none") == 0) {
                suri->checksum_validation = 0;
            } else if (strcmp(cv, "all") == 0) {
                suri->checksum_validation = 1;
            }
        }
    }
    switch (suri->checksum_validation) {
        case 0:
            ConfSet("stream.checksum-validation", "0");
            break;
        case 1:
            ConfSet("stream.checksum-validation", "1");
            break;
    }

    if (suri->runmode_custom_mode) {
        ConfSet("runmode", suri->runmode_custom_mode);
    }

    StorageInit();
#ifdef HAVE_PACKET_EBPF
    EBPFRegisterExtension();
    LiveDevRegisterExtension();
#endif
    RegisterFlowBypassInfo();

    MacSetRegisterFlowStorage();

    AppLayerSetup();

    /* Suricata will use this umask if provided. By default it will use the
       umask passed on from the shell. */
    const char *custom_umask;
    if (ConfGet("umask", &custom_umask) == 1) {
        uint16_t mask;
        if (StringParseUint16(&mask, 8, strlen(custom_umask), custom_umask) > 0) {
            umask((mode_t)mask);
        }
    }

    if (ConfigGetCaptureValue(suri) != TM_ECODE_OK) {
        SCReturnInt(TM_ECODE_FAILED);
    }

#ifdef NFQ
    if (suri->run_mode == RUNMODE_NFQ)
        NFQInitConfig(FALSE);
#endif

    /* Load the Host-OS lookup. */
    SCHInfoLoadFromConfig();

    if (suri->run_mode == RUNMODE_ENGINE_ANALYSIS) {
        SCLogInfo("== Carrying out Engine Analysis ==");
        const char *temp = NULL;
        if (ConfGet("engine-analysis", &temp) == 0) {
            SCLogInfo("no engine-analysis parameter(s) defined in conf file.  "
                      "Please define/enable them in the conf to use this "
                      "feature.");
            SCReturnInt(TM_ECODE_FAILED);
        }
    }

    /* hardcoded initialization code */
    SigTableSetup(); /* load the rule keywords */
    SigTableApplyStrictCommandlineOption(suri->strict_rule_parsing_string);
    TmqhSetup();

    CIDRInit();
    SCProtoNameInit();

    TagInitCtx();
    PacketAlertTagInit();
    ThresholdInit();
    HostBitInitCtx();
    IPPairBitInitCtx();

    if (DetectAddressTestConfVars() < 0) {
        SCLogError(SC_ERR_INVALID_YAML_CONF_ENTRY,
                "basic address vars test failed. Please check %s for errors", suri->conf_filename);
        SCReturnInt(TM_ECODE_FAILED);
    }
    if (DetectPortTestConfVars() < 0) {
        SCLogError(SC_ERR_INVALID_YAML_CONF_ENTRY,
                "basic port vars test failed. Please check %s for errors", suri->conf_filename);
        SCReturnInt(TM_ECODE_FAILED);
    }

    FeatureTrackingRegister(); /* must occur prior to output mod registration */
    RegisterAllModules();
#ifdef HAVE_PLUGINS
    SCPluginsLoad(suri->capture_plugin_name, suri->capture_plugin_args);
#endif
    AppLayerHtpNeedFileInspection();

    StorageFinalize();

    TmModuleRunInit();

    if (MayDaemonize(suri) != TM_ECODE_OK)
        SCReturnInt(TM_ECODE_FAILED);

    if (InitSignalHandler(suri) != TM_ECODE_OK)
        SCReturnInt(TM_ECODE_FAILED);

    /* Check for the existance of the default logging directory which we pick
     * from suricata.yaml.  If not found, shut the engine down */
    suri->log_dir = ConfigGetLogDirectory();

    if (ConfigCheckLogDirectoryExists(suri->log_dir) != TM_ECODE_OK) {
        SCLogError(SC_ERR_LOGDIR_CONFIG,
                "The logging directory \"%s\" "
                "supplied by %s (default-log-dir) doesn't exist. "
                "Shutting down the engine",
                suri->log_dir, suri->conf_filename);
        SCReturnInt(TM_ECODE_FAILED);
    }
    if (!IsLogDirectoryWritable(suri->log_dir)) {
        SCLogError(SC_ERR_LOGDIR_CONFIG,
                "The logging directory \"%s\" "
                "supplied by %s (default-log-dir) is not writable. "
                "Shutting down the engine",
                suri->log_dir, suri->conf_filename);
        SCReturnInt(TM_ECODE_FAILED);
    }

<<<<<<< HEAD
#ifdef HAVE_NSS
    if (suri->run_mode != RUNMODE_CONF_TEST) {
        /* init NSS for hashing */
        PR_Init(PR_USER_THREAD, PR_PRIORITY_NORMAL, 0);
        NSS_NoDB_Init(NULL);
    }
#endif

=======
>>>>>>> 191461a0
    if (suri->disabled_detect) {
        SCLogConfig("detection engine disabled");
        /* disable raw reassembly */
        (void)ConfSetFinal("stream.reassembly.raw", "false");
    }

    HostInitConfig(HOST_VERBOSE);

    CoredumpLoadConfig();

    DecodeGlobalConfig();

    LiveDeviceFinalize();

    /* set engine mode if L2 IPS */
    if (PostDeviceFinalizedSetup(suri) != TM_ECODE_OK) {
        exit(EXIT_FAILURE);
    }

    /* hostmode depends on engine mode being set */
    PostConfLoadedSetupHostMode();

    PreRunInit(suri->run_mode);

    SCReturnInt(TM_ECODE_OK);
}

static void SuricataMainLoop(SCInstance *suri)
{
    while (1) {
        if (sigterm_count || sigint_count) {
            suricata_ctl_flags |= SURICATA_STOP;
        }

        if (suricata_ctl_flags & SURICATA_STOP) {
            SCLogNotice("Signal Received.  Stopping engine.");
            break;
        }

        TmThreadCheckThreadState();

        if (sighup_count > 0) {
            OutputNotifyFileRotation();
            sighup_count--;
        }

        if (sigusr2_count > 0) {
            if (!(DetectEngineReloadIsStart())) {
                DetectEngineReloadStart();
                DetectEngineReload(suri);
                DetectEngineReloadSetIdle();
                sigusr2_count--;
            }

        } else if (DetectEngineReloadIsStart()) {
            DetectEngineReload(suri);
            DetectEngineReloadSetIdle();
        }

        usleep(10 * 1000);
    }
}

/**
 * \brief Global initialization common to all runmodes.
 *
 * This can be used by fuzz targets.
 */

int InitGlobal(void)
{
    suricata_context.SCLogMessage = SCLogMessage;
    suricata_context.DetectEngineStateFree = DetectEngineStateFree;
    suricata_context.AppLayerDecoderEventsSetEventRaw = AppLayerDecoderEventsSetEventRaw;
    suricata_context.AppLayerDecoderEventsFreeEvents = AppLayerDecoderEventsFreeEvents;

    suricata_context.FileOpenFileWithId = FileOpenFileWithId;
    suricata_context.FileCloseFileById = FileCloseFileById;
    suricata_context.FileAppendDataById = FileAppendDataById;
    suricata_context.FileAppendGAPById = FileAppendGAPById;
    suricata_context.FileContainerRecycle = FileContainerRecycle;
    suricata_context.FilePrune = FilePrune;
    suricata_context.FileSetTx = FileContainerSetTx;

    rs_init(&suricata_context);

    SC_ATOMIC_INIT(engine_stage);

    /* initialize the logging subsys */
    SCLogInitLogModule(NULL);

    (void)SCSetThreadName("Suricata-Main");

    /* Ignore SIGUSR2 as early as possble. We redeclare interest
     * once we're done launching threads. The goal is to either die
     * completely or handle any and all SIGUSR2s correctly.
     */
#ifndef OS_WIN32
    UtilSignalHandlerSetup(SIGUSR2, SIG_IGN);
    if (UtilSignalBlock(SIGUSR2)) {
        SCLogError(SC_ERR_INITIALIZATION, "SIGUSR2 initialization error");
        return EXIT_FAILURE;
    }
#endif

    ParseSizeInit();
    RunModeRegisterRunModes();

    /* Initialize the configuration module. */
    ConfInit();

    return 0;
}

int SuricataMain(int argc, char **argv)
{
    SCInstanceInit(&suricata, argv[0]);

    if (InitGlobal() != 0) {
        exit(EXIT_FAILURE);
    }

#ifdef OS_WIN32
    /* service initialization */
    if (WindowsInitService(argc, argv) != 0) {
        exit(EXIT_FAILURE);
    }
#endif /* OS_WIN32 */

    if (ParseCommandLine(argc, argv, &suricata) != TM_ECODE_OK) {
        exit(EXIT_FAILURE);
    }

    if (FinalizeRunMode(&suricata, argv) != TM_ECODE_OK) {
        exit(EXIT_FAILURE);
    }

    switch (StartInternalRunMode(&suricata, argc, argv)) {
        case TM_ECODE_DONE:
            exit(EXIT_SUCCESS);
        case TM_ECODE_FAILED:
            exit(EXIT_FAILURE);
    }

    /* Initializations for global vars, queues, etc (memsets, mutex init..) */
    GlobalsInitPreConfig();

    /* Load yaml configuration file if provided. */
    if (LoadYamlConfig(&suricata) != TM_ECODE_OK) {
        exit(EXIT_FAILURE);
    }

    if (suricata.run_mode == RUNMODE_DUMP_CONFIG) {
        ConfDump();
        exit(EXIT_SUCCESS);
    }

    int vlan_tracking = 1;
    if (ConfGetBool("vlan.use-for-tracking", &vlan_tracking) == 1 && !vlan_tracking) {
        /* Ignore vlan_ids when comparing flows. */
        g_vlan_mask = 0x0000;
    }
    SCLogDebug("vlan tracking is %s", vlan_tracking == 1 ? "enabled" : "disabled");

    SetupUserMode(&suricata);

    /* Since our config is now loaded we can finish configurating the
     * logging module. */
    SCLogLoadConfig(suricata.daemon, suricata.verbose);

    LogVersion(&suricata);
    UtilCpuPrintSummary();

    if (ParseInterfacesList(suricata.aux_run_mode, suricata.pcap_dev) != TM_ECODE_OK) {
        exit(EXIT_FAILURE);
    }

    if (PostConfLoadedSetup(&suricata) != TM_ECODE_OK) {
        exit(EXIT_FAILURE);
    }

    SCDropMainThreadCaps(suricata.userid, suricata.groupid);

    /* Re-enable coredumps after privileges are dropped. */
    CoredumpEnable();

    PreRunPostPrivsDropInit(suricata.run_mode);

    PostConfLoadedDetectSetup(&suricata);
    if (suricata.run_mode == RUNMODE_ENGINE_ANALYSIS) {
        goto out;
    } else if (suricata.run_mode == RUNMODE_CONF_TEST) {
        SCLogNotice("Configuration provided was successfully loaded. Exiting.");
        goto out;
    } else if (suricata.run_mode == RUNMODE_DUMP_FEATURES) {
        FeatureDump();
        goto out;
    }

    SCSetStartTime(&suricata);
    RunModeDispatch(suricata.run_mode, suricata.runmode_custom_mode, suricata.capture_plugin_name,
            suricata.capture_plugin_args);
    if (suricata.run_mode != RUNMODE_UNIX_SOCKET) {
        UnixManagerThreadSpawnNonRunmode();
    }

    /* Wait till all the threads have been initialized */
    if (TmThreadWaitOnThreadInit() == TM_ECODE_FAILED) {
        FatalError(SC_ERR_FATAL, "Engine initialization failed, "
                                 "aborting...");
    }

    SC_ATOMIC_SET(engine_stage, SURICATA_RUNTIME);
    PacketPoolPostRunmodes();

    /* Un-pause all the paused threads */
    TmThreadContinueThreads();

    PostRunStartedDetectSetup(&suricata);

    SCPledge();
    SuricataMainLoop(&suricata);

    /* Update the engine stage/status flag */
    SC_ATOMIC_SET(engine_stage, SURICATA_DEINIT);

    UnixSocketKillSocketThread();
    PostRunDeinit(suricata.run_mode, &suricata.start_time);
    /* kill remaining threads */
    TmThreadKillThreads();

out:
    GlobalsDestroy(&suricata);

    exit(EXIT_SUCCESS);
}<|MERGE_RESOLUTION|>--- conflicted
+++ resolved
@@ -196,7 +196,7 @@
 int run_mode = RUNMODE_UNKNOWN;
 
 /** Engine mode: inline (ENGINE_MODE_IPS) or just
- * detection mode (ENGINE_MODE_IDS by default) */
+  * detection mode (ENGINE_MODE_IDS by default) */
 static enum EngineMode g_engine_mode = ENGINE_MODE_IDS;
 
 /** Host mode: set if box is sniffing only
@@ -225,7 +225,7 @@
 #endif
 
 /** determine (without branching) if we include the vlan_ids when hashing or
- * comparing flows */
+  * comparing flows */
 uint16_t g_vlan_mask = 0xffff;
 
 /* flag to disable hashing almost globally, to be similar to disabling nss
@@ -405,8 +405,8 @@
 
     /* attempt to parse remaining args as bpf filter */
     tmpindex = argc;
-    while (argv[tmpindex] != NULL) {
-        bpf_len += strlen(argv[tmpindex]) + 1;
+    while(argv[tmpindex] != NULL) {
+        bpf_len+=strlen(argv[tmpindex]) + 1;
         tmpindex++;
     }
 
@@ -414,8 +414,9 @@
         return TM_ECODE_OK;
 
     if (EngineModeIsIPS()) {
-        SCLogError(SC_ERR_NOT_SUPPORTED, "BPF filter not available in IPS mode."
-                                         " Use firewall filtering if possible.");
+        SCLogError(SC_ERR_NOT_SUPPORTED,
+                   "BPF filter not available in IPS mode."
+                   " Use firewall filtering if possible.");
         return TM_ECODE_FAILED;
     }
 
@@ -425,15 +426,15 @@
     memset(bpf_filter, 0x00, bpf_len);
 
     tmpindex = optind;
-    while (argv[tmpindex] != NULL) {
-        strlcat(bpf_filter, argv[tmpindex], bpf_len);
-        if (argv[tmpindex + 1] != NULL) {
-            strlcat(bpf_filter, " ", bpf_len);
+    while(argv[tmpindex] != NULL) {
+        strlcat(bpf_filter, argv[tmpindex],bpf_len);
+        if(argv[tmpindex + 1] != NULL) {
+            strlcat(bpf_filter," ", bpf_len);
         }
         tmpindex++;
     }
 
-    if (strlen(bpf_filter) > 0) {
+    if(strlen(bpf_filter) > 0) {
         if (ConfSetFinal("bpf-filter", bpf_filter) != 1) {
             SCLogError(SC_ERR_FATAL, "Failed to set bpf filter.");
             SCFree(bpf_filter);
@@ -449,7 +450,7 @@
 {
     char *bpf_filter = NULL;
     char *bpf_comment_tmp = NULL;
-    char *bpf_comment_start = NULL;
+    char *bpf_comment_start =  NULL;
     uint32_t bpf_len = 0;
 #ifdef OS_WIN32
     struct _stat st;
@@ -460,14 +461,15 @@
     size_t nm = 0;
 
     if (EngineModeIsIPS()) {
-        FatalError(SC_ERR_FATAL, "BPF filter not available in IPS mode."
-                                 " Use firewall filtering if possible.");
+                   FatalError(SC_ERR_FATAL,
+                              "BPF filter not available in IPS mode."
+                              " Use firewall filtering if possible.");
     }
 
 #ifdef OS_WIN32
-    if (_stat(filename, &st) != 0) {
+    if(_stat(filename, &st) != 0) {
 #else
-    if (stat(filename, &st) != 0) {
+    if(stat(filename, &st) != 0) {
 #endif /* OS_WIN32 */
         SCLogError(SC_ERR_FOPEN, "Failed to stat file %s", filename);
         exit(EXIT_FAILURE);
@@ -475,7 +477,7 @@
     bpf_len = st.st_size + 1;
 
     // coverity[toctou : FALSE]
-    fp = fopen(filename, "r");
+    fp = fopen(filename,"r");
     if (fp == NULL) {
         SCLogError(SC_ERR_FOPEN, "Failed to open file %s", filename);
         exit(EXIT_FAILURE);
@@ -483,8 +485,7 @@
 
     bpf_filter = SCMalloc(bpf_len * sizeof(char));
     if (unlikely(bpf_filter == NULL)) {
-        SCLogError(
-                SC_ERR_MEM_ALLOC, "Failed to allocate buffer for bpf filter in file %s", filename);
+        SCLogError(SC_ERR_MEM_ALLOC, "Failed to allocate buffer for bpf filter in file %s", filename);
         exit(EXIT_FAILURE);
     }
     memset(bpf_filter, 0x00, bpf_len);
@@ -499,29 +500,32 @@
     fclose(fp);
     bpf_filter[nm] = '\0';
 
-    if (strlen(bpf_filter) > 0) {
+    if(strlen(bpf_filter) > 0) {
         /*replace comments with space*/
         bpf_comment_start = bpf_filter;
-        while ((bpf_comment_tmp = strchr(bpf_comment_start, '#')) != NULL) {
-            while ((*bpf_comment_tmp != '\0') && (*bpf_comment_tmp != '\r') &&
-                    (*bpf_comment_tmp != '\n')) {
+        while((bpf_comment_tmp = strchr(bpf_comment_start, '#')) != NULL) {
+            while((*bpf_comment_tmp !='\0') &&
+                (*bpf_comment_tmp != '\r') && (*bpf_comment_tmp != '\n'))
+            {
                 *bpf_comment_tmp++ = ' ';
             }
             bpf_comment_start = bpf_comment_tmp;
         }
         /*remove remaining '\r' and '\n' */
-        while ((bpf_comment_tmp = strchr(bpf_filter, '\r')) != NULL) {
+        while((bpf_comment_tmp = strchr(bpf_filter, '\r')) != NULL) {
             *bpf_comment_tmp = ' ';
         }
-        while ((bpf_comment_tmp = strchr(bpf_filter, '\n')) != NULL) {
+        while((bpf_comment_tmp = strchr(bpf_filter, '\n')) != NULL) {
             *bpf_comment_tmp = ' ';
         }
         /* cut trailing spaces */
-        while (strlen(bpf_filter) > 0 && bpf_filter[strlen(bpf_filter) - 1] == ' ') {
-            bpf_filter[strlen(bpf_filter) - 1] = '\0';
+        while (strlen(bpf_filter) > 0 &&
+                bpf_filter[strlen(bpf_filter)-1] == ' ')
+        {
+            bpf_filter[strlen(bpf_filter)-1] = '\0';
         }
         if (strlen(bpf_filter) > 0) {
-            if (ConfSetFinal("bpf-filter", bpf_filter) != 1) {
+            if(ConfSetFinal("bpf-filter", bpf_filter) != 1) {
                 SCLogError(SC_ERR_FOPEN, "ERROR: Failed to set bpf filter!");
                 SCFree(bpf_filter);
                 exit(EXIT_FAILURE);
@@ -545,16 +549,13 @@
     printf("\t-F <bpf filter file>                 : bpf filter file\n");
     printf("\t-r <path>                            : run in pcap file/offline mode\n");
 #ifdef NFQ
-    printf("\t-q <qid[:qid]>                       : run in inline nfqueue mode (use colon to "
-           "specify a range of queues)\n");
+    printf("\t-q <qid[:qid]>                       : run in inline nfqueue mode (use colon to specify a range of queues)\n");
 #endif /* NFQ */
 #ifdef IPFW
     printf("\t-d <divert port>                     : run in inline ipfw divert mode\n");
 #endif /* IPFW */
-    printf("\t-s <path>                            : path to signature file loaded in addition to "
-           "suricata.yaml settings (optional)\n");
-    printf("\t-S <path>                            : path to signature file loaded exclusively "
-           "(optional)\n");
+    printf("\t-s <path>                            : path to signature file loaded in addition to suricata.yaml settings (optional)\n");
+    printf("\t-S <path>                            : path to signature file loaded exclusively (optional)\n");
     printf("\t-l <dir>                             : default log directory\n");
 #ifndef OS_WIN32
     printf("\t-D                                   : run as daemon\n");
@@ -563,11 +564,9 @@
     printf("\t--service-remove                     : remove service\n");
     printf("\t--service-change-params              : change service startup parameters\n");
 #endif /* OS_WIN32 */
-    printf("\t-k [all|none]                        : force checksum check (all) or disable it "
-           "(none)\n");
+    printf("\t-k [all|none]                        : force checksum check (all) or disabled it (none)\n");
     printf("\t-V                                   : display Suricata version\n");
-    printf("\t-v                                   : be more verbose (use multiple times to "
-           "increase verbosity)\n");
+    printf("\t-v                                   : be more verbose (use multiple times to increase verbosity)\n");
 #ifdef UNITTESTS
     printf("\t-u                                   : run the unittests and exit\n");
     printf("\t-U, --unittest-filter=REGEX          : filter unittests with a regex\n");
@@ -578,50 +577,36 @@
     printf("\t--list-app-layer-protos              : list supported app layer protocols\n");
     printf("\t--list-keywords[=all|csv|<kword>]    : list keywords implemented by the engine\n");
     printf("\t--list-runmodes                      : list supported runmodes\n");
-    printf("\t--runmode <runmode_id>               : specific runmode modification the engine "
-           "should run.  The argument\n"
-           "\t                                       supplied should be the id for the runmode "
-           "obtained by running\n"
+    printf("\t--runmode <runmode_id>               : specific runmode modification the engine should run.  The argument\n"
+           "\t                                       supplied should be the id for the runmode obtained by running\n"
            "\t                                       --list-runmodes\n");
-    printf("\t--engine-analysis                    : print reports on analysis of different "
-           "sections in the engine and exit.\n"
-           "\t                                       Please have a look at the conf parameter "
-           "engine-analysis on what reports\n"
+    printf("\t--engine-analysis                    : print reports on analysis of different sections in the engine and exit.\n"
+           "\t                                       Please have a look at the conf parameter engine-analysis on what reports\n"
            "\t                                       can be printed\n");
     printf("\t--pidfile <file>                     : write pid to this file\n");
-    printf("\t--init-errors-fatal                  : enable fatal failure on signature init "
-           "error\n");
+    printf("\t--init-errors-fatal                  : enable fatal failure on signature init error\n");
     printf("\t--disable-detection                  : disable detection engine\n");
     printf("\t--dump-config                        : show the running configuration\n");
     printf("\t--dump-features                      : display provided features\n");
     printf("\t--build-info                         : display build information\n");
-    printf("\t--pcap[=<dev>]                       : run in pcap mode, no value select interfaces "
-           "from suricata.yaml\n");
-    printf("\t--pcap-file-continuous               : when running in pcap mode with a directory, "
-           "continue checking directory for pcaps until interrupted\n");
-    printf("\t--pcap-file-delete                   : when running in replay mode (-r with "
-           "directory or file), will delete pcap files that have been processed when done\n");
-    printf("\t--pcap-file-recursive                : will descend into subdirectories when running "
-           "in replay mode (-r)\n");
+    printf("\t--pcap[=<dev>]                       : run in pcap mode, no value select interfaces from suricata.yaml\n");
+    printf("\t--pcap-file-continuous               : when running in pcap mode with a directory, continue checking directory for pcaps until interrupted\n");
+    printf("\t--pcap-file-delete                   : when running in replay mode (-r with directory or file), will delete pcap files that have been processed when done\n");
+    printf("\t--pcap-file-recursive                : will descend into subdirectories when running in replay mode (-r)\n");
 #ifdef HAVE_PCAP_SET_BUFF
-    printf("\t--pcap-buffer-size                   : size of the pcap buffer value from 0 - %i\n",
-            INT_MAX);
+    printf("\t--pcap-buffer-size                   : size of the pcap buffer value from 0 - %i\n",INT_MAX);
 #endif /* HAVE_SET_PCAP_BUFF */
 #ifdef HAVE_AF_PACKET
-    printf("\t--af-packet[=<dev>]                  : run in af-packet mode, no value select "
-           "interfaces from suricata.yaml\n");
+    printf("\t--af-packet[=<dev>]                  : run in af-packet mode, no value select interfaces from suricata.yaml\n");
 #endif
 #ifdef HAVE_NETMAP
-    printf("\t--netmap[=<dev>]                     : run in netmap mode, no value select "
-           "interfaces from suricata.yaml\n");
+    printf("\t--netmap[=<dev>]                     : run in netmap mode, no value select interfaces from suricata.yaml\n");
 #endif
 #ifdef HAVE_PFRING
-    printf("\t--pfring[=<dev>]                     : run in pfring mode, use interfaces from "
-           "suricata.yaml\n");
+    printf("\t--pfring[=<dev>]                     : run in pfring mode, use interfaces from suricata.yaml\n");
     printf("\t--pfring-int <dev>                   : run in pfring mode, use interface <dev>\n");
     printf("\t--pfring-cluster-id <id>             : pfring cluster id \n");
-    printf("\t--pfring-cluster-type <type>         : pfring cluster type for PF_RING 4.1.2 and "
-           "later cluster_round_robin|cluster_flow\n");
+    printf("\t--pfring-cluster-type <type>         : pfring cluster type for PF_RING 4.1.2 and later cluster_round_robin|cluster_flow\n");
 #endif /* HAVE_PFRING */
     printf("\t--simulate-ips                       : force engine into IPS mode. Useful for QA\n");
 #ifdef HAVE_LIBCAP_NG
@@ -630,8 +615,7 @@
 #endif /* HAVE_LIBCAP_NG */
     printf("\t--erf-in <path>                      : process an ERF file\n");
 #ifdef HAVE_DAG
-    printf("\t--dag <dagX:Y>                       : process ERF records from DAG interface X, "
-           "stream Y\n");
+    printf("\t--dag <dagX:Y>                       : process ERF records from DAG interface X, stream Y\n");
 #endif
 #ifdef HAVE_NAPATECH
     printf("\t--napatech                           : run Napatech Streams using the API\n");
@@ -649,8 +633,8 @@
     printf("\t--set name=value                     : set a configuration value\n");
     printf("\n");
     printf("\nTo run the engine with default configuration on "
-           "interface eth0 with signature file \"signatures.rules\", run the "
-           "command as:\n\n%s -c suricata.yaml -s signatures.rules -i eth0 \n\n",
+            "interface eth0 with signature file \"signatures.rules\", run the "
+            "command as:\n\n%s -c suricata.yaml -s signatures.rules -i eth0 \n\n",
             progname);
 }
 
@@ -795,9 +779,9 @@
 
     printf("%s, %s architecture\n", bits, endian);
 #ifdef __GNUC__
-    printf("GCC version %s, C version %" PRIiMAX "\n", __VERSION__, (intmax_t)__STDC_VERSION__);
+    printf("GCC version %s, C version %"PRIiMAX"\n", __VERSION__, (intmax_t)__STDC_VERSION__);
 #else
-    printf("C version %" PRIiMAX "\n", (intmax_t)__STDC_VERSION__);
+    printf("C version %"PRIiMAX"\n", (intmax_t)__STDC_VERSION__);
 #endif
 
 #if __SSP__ == 1
@@ -832,7 +816,8 @@
 #endif
     printf("thread local storage method: %s\n", tls);
 
-    printf("compiled with %s, linked against %s\n", HTP_VERSION_STRING_FULL, htp_get_version());
+    printf("compiled with %s, linked against %s\n",
+           HTP_VERSION_STRING_FULL, htp_get_version());
     printf("\n");
 #include "build-info.h"
 }
@@ -1019,7 +1004,7 @@
     suri->verbose = 0;
     /* use -1 as unknown */
     suri->checksum_validation = -1;
-#if HAVE_DETECT_DISABLED == 1
+#if HAVE_DETECT_DISABLED==1
     g_detect_disabled = suri->disabled_detect = 1;
 #else
     g_detect_disabled = suri->disabled_detect = 0;
@@ -1069,7 +1054,8 @@
 static TmEcode LogVersion(SCInstance *suri)
 {
     const char *mode = suri->system ? "SYSTEM" : "USER";
-    SCLogNotice("This is %s version %s running in %s mode", PROG_NAME, GetProgramVersion(), mode);
+    SCLogNotice("This is %s version %s running in %s mode",
+            PROG_NAME, GetProgramVersion(), mode);
     return TM_ECODE_OK;
 }
 
@@ -1087,8 +1073,8 @@
     memset(&end_time, 0, sizeof(end_time));
     gettimeofday(&end_time, NULL);
     uint64_t milliseconds = ((end_time.tv_sec - start_time->tv_sec) * 1000) +
-                            (((1000000 + end_time.tv_usec - start_time->tv_usec) / 1000) - 1000);
-    SCLogInfo("time elapsed %.3fs", (float)milliseconds / (float)1000);
+        (((1000000 + end_time.tv_usec - start_time->tv_usec) / 1000) - 1000);
+    SCLogInfo("time elapsed %.3fs", (float)milliseconds/(float)1000);
 }
 
 static int ParseCommandLineAfpacket(SCInstance *suri, const char *in_arg)
@@ -1109,15 +1095,15 @@
         }
     } else {
         SCLogError(SC_ERR_MULTIPLE_RUN_MODE, "more than one run mode "
-                                             "has been specified");
+                "has been specified");
         PrintUsage(suri->progname);
         return TM_ECODE_FAILED;
     }
     return TM_ECODE_OK;
 #else
-    SCLogError(SC_ERR_NO_AF_PACKET, "AF_PACKET not enabled. On Linux "
-                                    "host, make sure to pass --enable-af-packet to "
-                                    "configure when building.");
+    SCLogError(SC_ERR_NO_AF_PACKET,"AF_PACKET not enabled. On Linux "
+            "host, make sure to pass --enable-af-packet to "
+            "configure when building.");
     return TM_ECODE_FAILED;
 #endif
 }
@@ -1130,7 +1116,7 @@
         /* some windows shells require escaping of the \ in \Device. Otherwise
          * the backslashes are stripped. We put them back here. */
         if (strlen(in_arg) > 9 && strncmp(in_arg, "DeviceNPF", 9) == 0) {
-            snprintf(suri->pcap_dev, sizeof(suri->pcap_dev), "\\Device\\NPF%s", in_arg + 9);
+            snprintf(suri->pcap_dev, sizeof(suri->pcap_dev), "\\Device\\NPF%s", in_arg+9);
         } else {
             strlcpy(suri->pcap_dev, in_arg, sizeof(suri->pcap_dev));
             PcapTranslateIPToDevice(suri->pcap_dev, sizeof(suri->pcap_dev));
@@ -1153,7 +1139,7 @@
         LiveRegisterDeviceName(suri->pcap_dev);
     } else {
         SCLogError(SC_ERR_MULTIPLE_RUN_MODE, "more than one run mode "
-                                             "has been specified");
+                "has been specified");
         PrintUsage(suri->progname);
         return TM_ECODE_FAILED;
     }
@@ -1163,14 +1149,14 @@
 /**
  * Helper function to check if log directory is writable
  */
-static bool IsLogDirectoryWritable(const char *str)
+static bool IsLogDirectoryWritable(const char* str)
 {
     if (access(str, W_OK) == 0)
         return true;
     return false;
 }
 
-static TmEcode ParseCommandLine(int argc, char **argv, SCInstance *suri)
+static TmEcode ParseCommandLine(int argc, char** argv, SCInstance *suri)
 {
     int opt;
 
@@ -1191,20 +1177,6 @@
     g_ut_covered = 0;
 #endif
 
-<<<<<<< HEAD
-    struct option long_opts[] = { { "dump-config", 0, &dump_config, 1 },
-        { "dump-features", 0, &dump_features, 1 }, { "pfring", optional_argument, 0, 0 },
-        { "pfring-int", required_argument, 0, 0 }, { "pfring-cluster-id", required_argument, 0, 0 },
-        { "pfring-cluster-type", required_argument, 0, 0 },
-        { "af-packet", optional_argument, 0, 0 }, { "netmap", optional_argument, 0, 0 },
-        { "pcap", optional_argument, 0, 0 }, { "pcap-file-continuous", 0, 0, 0 },
-        { "pcap-file-delete", 0, 0, 0 }, { "pcap-file-recursive", 0, 0, 0 },
-        { "simulate-ips", 0, 0, 0 }, { "no-random", 0, &g_disable_randomness, 1 },
-        { "strict-rule-keywords", optional_argument, 0, 0 },
-
-        { "capture-plugin", required_argument, 0, 0 },
-        { "capture-plugin-args", required_argument, 0, 0 },
-=======
     // clang-format off
     struct option long_opts[] = {
         {"dump-config", 0, &dump_config, 1},
@@ -1225,29 +1197,23 @@
 
         {"capture-plugin", required_argument, 0, 0},
         {"capture-plugin-args", required_argument, 0, 0},
->>>>>>> 191461a0
 
 #ifdef BUILD_UNIX_SOCKET
-        { "unix-socket", optional_argument, 0, 0 },
-#endif
-        { "pcap-buffer-size", required_argument, 0, 0 },
-        { "unittest-filter", required_argument, 0, 'U' },
-        { "list-app-layer-protos", 0, &list_app_layer_protocols, 1 },
-        { "list-unittests", 0, &list_unittests, 1 }, { "list-runmodes", 0, &list_runmodes, 1 },
-        { "list-keywords", optional_argument, &list_keywords, 1 },
-        { "runmode", required_argument, NULL, 0 }, { "engine-analysis", 0, &engine_analysis, 1 },
+        {"unix-socket", optional_argument, 0, 0},
+#endif
+        {"pcap-buffer-size", required_argument, 0, 0},
+        {"unittest-filter", required_argument, 0, 'U'},
+        {"list-app-layer-protos", 0, &list_app_layer_protocols, 1},
+        {"list-unittests", 0, &list_unittests, 1},
+        {"list-runmodes", 0, &list_runmodes, 1},
+        {"list-keywords", optional_argument, &list_keywords, 1},
+        {"runmode", required_argument, NULL, 0},
+        {"engine-analysis", 0, &engine_analysis, 1},
 #ifdef OS_WIN32
-        { "service-install", 0, 0, 0 }, { "service-remove", 0, 0, 0 },
-        { "service-change-params", 0, 0, 0 },
+		{"service-install", 0, 0, 0},
+		{"service-remove", 0, 0, 0},
+		{"service-change-params", 0, 0, 0},
 #endif /* OS_WIN32 */
-<<<<<<< HEAD
-        { "pidfile", required_argument, 0, 0 }, { "init-errors-fatal", 0, 0, 0 },
-        { "disable-detection", 0, 0, 0 }, { "fatal-unittests", 0, 0, 0 },
-        { "unittests-coverage", 0, &coverage_unittests, 1 }, { "user", required_argument, 0, 0 },
-        { "group", required_argument, 0, 0 }, { "erf-in", required_argument, 0, 0 },
-        { "dag", required_argument, 0, 0 }, { "napatech", 0, 0, 0 },
-        { "build-info", 0, &build_info, 1 }, { "data-dir", required_argument, 0, 0 },
-=======
         {"pidfile", required_argument, 0, 0},
         {"init-errors-fatal", 0, 0, 0},
         {"disable-detection", 0, 0, 0},
@@ -1261,24 +1227,20 @@
         {"napatech", 0, 0, 0},
         {"build-info", 0, &build_info, 1},
         {"data-dir", required_argument, 0, 0},
->>>>>>> 191461a0
 #ifdef WINDIVERT
-        { "windivert", required_argument, 0, 0 }, { "windivert-forward", required_argument, 0, 0 },
+        {"windivert", required_argument, 0, 0},
+        {"windivert-forward", required_argument, 0, 0},
 #endif
 #ifdef HAVE_LIBNET11
-        { "reject-dev", required_argument, 0, 0 },
-#endif
-        { "set", required_argument, 0, 0 },
+        {"reject-dev", required_argument, 0, 0},
+#endif
+        {"set", required_argument, 0, 0},
 #ifdef HAVE_NFLOG
-        { "nflog", optional_argument, 0, 0 },
-#endif
-<<<<<<< HEAD
-        { NULL, 0, NULL, 0 } };
-=======
+        {"nflog", optional_argument, 0, 0},
+#endif
         {NULL, 0, NULL, 0}
     };
     // clang-format on
->>>>>>> 191461a0
 
     /* getopt_long stores the option index here. */
     int option_index = 0;
@@ -1287,226 +1249,204 @@
 
     while ((opt = getopt_long(argc, argv, short_opts, long_opts, &option_index)) != -1) {
         switch (opt) {
-            case 0:
-                if (strcmp((long_opts[option_index]).name, "pfring") == 0 ||
-                        strcmp((long_opts[option_index]).name, "pfring-int") == 0) {
+        case 0:
+            if (strcmp((long_opts[option_index]).name , "pfring") == 0 ||
+                strcmp((long_opts[option_index]).name , "pfring-int") == 0) {
 #ifdef HAVE_PFRING
-                    suri->run_mode = RUNMODE_PFRING;
-                    if (optarg != NULL) {
+                suri->run_mode = RUNMODE_PFRING;
+                if (optarg != NULL) {
+                    memset(suri->pcap_dev, 0, sizeof(suri->pcap_dev));
+                    strlcpy(suri->pcap_dev, optarg,
+                            ((strlen(optarg) < sizeof(suri->pcap_dev)) ?
+                             (strlen(optarg) + 1) : sizeof(suri->pcap_dev)));
+                    LiveRegisterDeviceName(optarg);
+                }
+#else
+                SCLogError(SC_ERR_NO_PF_RING,"PF_RING not enabled. Make sure "
+                        "to pass --enable-pfring to configure when building.");
+                return TM_ECODE_FAILED;
+#endif /* HAVE_PFRING */
+            }
+            else if(strcmp((long_opts[option_index]).name , "pfring-cluster-id") == 0){
+#ifdef HAVE_PFRING
+                if (ConfSetFinal("pfring.cluster-id", optarg) != 1) {
+                    fprintf(stderr, "ERROR: Failed to set pfring.cluster-id.\n");
+                    return TM_ECODE_FAILED;
+                }
+#else
+                SCLogError(SC_ERR_NO_PF_RING,"PF_RING not enabled. Make sure "
+                        "to pass --enable-pfring to configure when building.");
+                return TM_ECODE_FAILED;
+#endif /* HAVE_PFRING */
+            }
+            else if(strcmp((long_opts[option_index]).name , "pfring-cluster-type") == 0){
+#ifdef HAVE_PFRING
+                if (ConfSetFinal("pfring.cluster-type", optarg) != 1) {
+                    fprintf(stderr, "ERROR: Failed to set pfring.cluster-type.\n");
+                    return TM_ECODE_FAILED;
+                }
+#else
+                SCLogError(SC_ERR_NO_PF_RING,"PF_RING not enabled. Make sure "
+                        "to pass --enable-pfring to configure when building.");
+                return TM_ECODE_FAILED;
+#endif /* HAVE_PFRING */
+            }
+            else if (strcmp((long_opts[option_index]).name , "capture-plugin") == 0){
+                suri->run_mode = RUNMODE_PLUGIN;
+                suri->capture_plugin_name = optarg;
+            }
+            else if (strcmp((long_opts[option_index]).name , "capture-plugin-args") == 0){
+                suri->capture_plugin_args = optarg;
+            }
+            else if (strcmp((long_opts[option_index]).name , "af-packet") == 0)
+            {
+                if (ParseCommandLineAfpacket(suri, optarg) != TM_ECODE_OK) {
+                    return TM_ECODE_FAILED;
+                }
+            } else if (strcmp((long_opts[option_index]).name , "netmap") == 0){
+#ifdef HAVE_NETMAP
+                if (suri->run_mode == RUNMODE_UNKNOWN) {
+                    suri->run_mode = RUNMODE_NETMAP;
+                    if (optarg) {
+                        LiveRegisterDeviceName(optarg);
                         memset(suri->pcap_dev, 0, sizeof(suri->pcap_dev));
                         strlcpy(suri->pcap_dev, optarg,
-                                ((strlen(optarg) < sizeof(suri->pcap_dev))
-                                                ? (strlen(optarg) + 1)
-                                                : sizeof(suri->pcap_dev)));
+                                ((strlen(optarg) < sizeof(suri->pcap_dev)) ?
+                                 (strlen(optarg) + 1) : sizeof(suri->pcap_dev)));
+                    }
+                } else if (suri->run_mode == RUNMODE_NETMAP) {
+                    if (optarg) {
                         LiveRegisterDeviceName(optarg);
+                    } else {
+                        SCLogInfo("Multiple netmap option without interface on each is useless");
+                        break;
                     }
-#else
-                    SCLogError(SC_ERR_NO_PF_RING,
-                            "PF_RING not enabled. Make sure "
-                            "to pass --enable-pfring to configure when building.");
+                } else {
+                    SCLogError(SC_ERR_MULTIPLE_RUN_MODE, "more than one run mode "
+                            "has been specified");
+                    PrintUsage(argv[0]);
                     return TM_ECODE_FAILED;
-#endif /* HAVE_PFRING */
-                } else if (strcmp((long_opts[option_index]).name, "pfring-cluster-id") == 0) {
-#ifdef HAVE_PFRING
-                    if (ConfSetFinal("pfring.cluster-id", optarg) != 1) {
-                        fprintf(stderr, "ERROR: Failed to set pfring.cluster-id.\n");
-                        return TM_ECODE_FAILED;
-                    }
-#else
-                    SCLogError(SC_ERR_NO_PF_RING,
-                            "PF_RING not enabled. Make sure "
-                            "to pass --enable-pfring to configure when building.");
-                    return TM_ECODE_FAILED;
-#endif /* HAVE_PFRING */
-                } else if (strcmp((long_opts[option_index]).name, "pfring-cluster-type") == 0) {
-#ifdef HAVE_PFRING
-                    if (ConfSetFinal("pfring.cluster-type", optarg) != 1) {
-                        fprintf(stderr, "ERROR: Failed to set pfring.cluster-type.\n");
-                        return TM_ECODE_FAILED;
-                    }
-#else
-                    SCLogError(SC_ERR_NO_PF_RING,
-                            "PF_RING not enabled. Make sure "
-                            "to pass --enable-pfring to configure when building.");
-                    return TM_ECODE_FAILED;
-#endif /* HAVE_PFRING */
-                } else if (strcmp((long_opts[option_index]).name, "capture-plugin") == 0) {
-                    suri->run_mode = RUNMODE_PLUGIN;
-                    suri->capture_plugin_name = optarg;
-                } else if (strcmp((long_opts[option_index]).name, "capture-plugin-args") == 0) {
-                    suri->capture_plugin_args = optarg;
-                } else if (strcmp((long_opts[option_index]).name, "af-packet") == 0) {
-                    if (ParseCommandLineAfpacket(suri, optarg) != TM_ECODE_OK) {
-                        return TM_ECODE_FAILED;
-                    }
-                } else if (strcmp((long_opts[option_index]).name, "netmap") == 0) {
-#ifdef HAVE_NETMAP
-                    if (suri->run_mode == RUNMODE_UNKNOWN) {
-                        suri->run_mode = RUNMODE_NETMAP;
-                        if (optarg) {
-                            LiveRegisterDeviceName(optarg);
-                            memset(suri->pcap_dev, 0, sizeof(suri->pcap_dev));
-                            strlcpy(suri->pcap_dev, optarg,
-                                    ((strlen(optarg) < sizeof(suri->pcap_dev))
-                                                    ? (strlen(optarg) + 1)
-                                                    : sizeof(suri->pcap_dev)));
-                        }
-                    } else if (suri->run_mode == RUNMODE_NETMAP) {
-                        if (optarg) {
-                            LiveRegisterDeviceName(optarg);
-                        } else {
-                            SCLogInfo(
-                                    "Multiple netmap option without interface on each is useless");
-                            break;
-                        }
-                    } else {
-                        SCLogError(SC_ERR_MULTIPLE_RUN_MODE, "more than one run mode "
-                                                             "has been specified");
-                        PrintUsage(argv[0]);
-                        return TM_ECODE_FAILED;
-                    }
+                }
 #else
                     SCLogError(SC_ERR_NO_NETMAP, "NETMAP not enabled.");
                     return TM_ECODE_FAILED;
 #endif
-                } else if (strcmp((long_opts[option_index]).name, "nflog") == 0) {
+            } else if (strcmp((long_opts[option_index]).name, "nflog") == 0) {
 #ifdef HAVE_NFLOG
-                    if (suri->run_mode == RUNMODE_UNKNOWN) {
-                        suri->run_mode = RUNMODE_NFLOG;
-                        LiveBuildDeviceListCustom("nflog", "group");
+                if (suri->run_mode == RUNMODE_UNKNOWN) {
+                    suri->run_mode = RUNMODE_NFLOG;
+                    LiveBuildDeviceListCustom("nflog", "group");
+                }
+#else
+                SCLogError(SC_ERR_NFLOG_NOSUPPORT, "NFLOG not enabled.");
+                return TM_ECODE_FAILED;
+#endif /* HAVE_NFLOG */
+            } else if (strcmp((long_opts[option_index]).name , "pcap") == 0) {
+                if (ParseCommandLinePcapLive(suri, optarg) != TM_ECODE_OK) {
+                    return TM_ECODE_FAILED;
+                }
+            } else if(strcmp((long_opts[option_index]).name, "simulate-ips") == 0) {
+                SCLogInfo("Setting IPS mode");
+                EngineModeSetIPS();
+            } else if(strcmp((long_opts[option_index]).name, "init-errors-fatal") == 0) {
+                if (ConfSetFinal("engine.init-failure-fatal", "1") != 1) {
+                    fprintf(stderr, "ERROR: Failed to set engine init-failure-fatal.\n");
+                    return TM_ECODE_FAILED;
+                }
+#ifdef BUILD_UNIX_SOCKET
+            } else if (strcmp((long_opts[option_index]).name , "unix-socket") == 0) {
+                if (suri->run_mode == RUNMODE_UNKNOWN) {
+                    suri->run_mode = RUNMODE_UNIX_SOCKET;
+                    if (optarg) {
+                        if (ConfSetFinal("unix-command.filename", optarg) != 1) {
+                            fprintf(stderr, "ERROR: Failed to set unix-command.filename.\n");
+                            return TM_ECODE_FAILED;
+                        }
+
                     }
+                } else {
+                    SCLogError(SC_ERR_MULTIPLE_RUN_MODE, "more than one run mode "
+                            "has been specified");
+                    PrintUsage(argv[0]);
+                    return TM_ECODE_FAILED;
+                }
+#endif
+            }
+            else if(strcmp((long_opts[option_index]).name, "list-app-layer-protocols") == 0) {
+                /* listing all supported app layer protocols */
+            }
+            else if(strcmp((long_opts[option_index]).name, "list-unittests") == 0) {
+#ifdef UNITTESTS
+                suri->run_mode = RUNMODE_LIST_UNITTEST;
 #else
-                    SCLogError(SC_ERR_NFLOG_NOSUPPORT, "NFLOG not enabled.");
+                fprintf(stderr, "ERROR: Unit tests not enabled. Make sure to pass --enable-unittests to configure when building.\n");
+                return TM_ECODE_FAILED;
+#endif /* UNITTESTS */
+            } else if (strcmp((long_opts[option_index]).name, "list-runmodes") == 0) {
+                suri->run_mode = RUNMODE_LIST_RUNMODES;
+                return TM_ECODE_OK;
+            } else if (strcmp((long_opts[option_index]).name, "list-keywords") == 0) {
+                if (optarg) {
+                    if (strcmp("short",optarg)) {
+                        suri->keyword_info = optarg;
+                    }
+                }
+            } else if (strcmp((long_opts[option_index]).name, "runmode") == 0) {
+                suri->runmode_custom_mode = optarg;
+            } else if(strcmp((long_opts[option_index]).name, "engine-analysis") == 0) {
+                // do nothing for now
+            }
+#ifdef OS_WIN32
+            else if(strcmp((long_opts[option_index]).name, "service-install") == 0) {
+                suri->run_mode = RUNMODE_INSTALL_SERVICE;
+                return TM_ECODE_OK;
+            }
+            else if(strcmp((long_opts[option_index]).name, "service-remove") == 0) {
+                suri->run_mode = RUNMODE_REMOVE_SERVICE;
+                return TM_ECODE_OK;
+            }
+            else if(strcmp((long_opts[option_index]).name, "service-change-params") == 0) {
+                suri->run_mode = RUNMODE_CHANGE_SERVICE_PARAMS;
+                return TM_ECODE_OK;
+            }
+#endif /* OS_WIN32 */
+            else if(strcmp((long_opts[option_index]).name, "pidfile") == 0) {
+                suri->pid_filename = SCStrdup(optarg);
+                if (suri->pid_filename == NULL) {
+                    SCLogError(SC_ERR_MEM_ALLOC, "strdup failed: %s",
+                        strerror(errno));
                     return TM_ECODE_FAILED;
-#endif /* HAVE_NFLOG */
-                } else if (strcmp((long_opts[option_index]).name, "pcap") == 0) {
-                    if (ParseCommandLinePcapLive(suri, optarg) != TM_ECODE_OK) {
-                        return TM_ECODE_FAILED;
-                    }
-                } else if (strcmp((long_opts[option_index]).name, "simulate-ips") == 0) {
-                    SCLogInfo("Setting IPS mode");
-                    EngineModeSetIPS();
-                } else if (strcmp((long_opts[option_index]).name, "init-errors-fatal") == 0) {
-                    if (ConfSetFinal("engine.init-failure-fatal", "1") != 1) {
-                        fprintf(stderr, "ERROR: Failed to set engine init-failure-fatal.\n");
-                        return TM_ECODE_FAILED;
-                    }
-#ifdef BUILD_UNIX_SOCKET
-                } else if (strcmp((long_opts[option_index]).name, "unix-socket") == 0) {
-                    if (suri->run_mode == RUNMODE_UNKNOWN) {
-                        suri->run_mode = RUNMODE_UNIX_SOCKET;
-                        if (optarg) {
-                            if (ConfSetFinal("unix-command.filename", optarg) != 1) {
-                                fprintf(stderr, "ERROR: Failed to set unix-command.filename.\n");
-                                return TM_ECODE_FAILED;
-                            }
-                        }
-                    } else {
-                        SCLogError(SC_ERR_MULTIPLE_RUN_MODE, "more than one run mode "
-                                                             "has been specified");
-                        PrintUsage(argv[0]);
-                        return TM_ECODE_FAILED;
-                    }
-#endif
-                } else if (strcmp((long_opts[option_index]).name, "list-app-layer-protocols") ==
-                           0) {
-                    /* listing all supported app layer protocols */
-                } else if (strcmp((long_opts[option_index]).name, "list-unittests") == 0) {
-#ifdef UNITTESTS
-                    suri->run_mode = RUNMODE_LIST_UNITTEST;
-#else
-                    fprintf(stderr, "ERROR: Unit tests not enabled. Make sure to pass "
-                                    "--enable-unittests to configure when building.\n");
-                    return TM_ECODE_FAILED;
-#endif /* UNITTESTS */
-                } else if (strcmp((long_opts[option_index]).name, "list-runmodes") == 0) {
-                    suri->run_mode = RUNMODE_LIST_RUNMODES;
-                    return TM_ECODE_OK;
-                } else if (strcmp((long_opts[option_index]).name, "list-keywords") == 0) {
-                    if (optarg) {
-                        if (strcmp("short", optarg)) {
-                            suri->keyword_info = optarg;
-                        }
-                    }
-                } else if (strcmp((long_opts[option_index]).name, "runmode") == 0) {
-                    suri->runmode_custom_mode = optarg;
-                } else if (strcmp((long_opts[option_index]).name, "engine-analysis") == 0) {
-                    // do nothing for now
-                }
-#ifdef OS_WIN32
-                else if (strcmp((long_opts[option_index]).name, "service-install") == 0) {
-                    suri->run_mode = RUNMODE_INSTALL_SERVICE;
-                    return TM_ECODE_OK;
-                } else if (strcmp((long_opts[option_index]).name, "service-remove") == 0) {
-                    suri->run_mode = RUNMODE_REMOVE_SERVICE;
-                    return TM_ECODE_OK;
-                } else if (strcmp((long_opts[option_index]).name, "service-change-params") == 0) {
-                    suri->run_mode = RUNMODE_CHANGE_SERVICE_PARAMS;
-                    return TM_ECODE_OK;
-                }
-<<<<<<< HEAD
-#endif /* OS_WIN32 */
-                else if (strcmp((long_opts[option_index]).name, "pidfile") == 0) {
-                    suri->pid_filename = SCStrdup(optarg);
-                    if (suri->pid_filename == NULL) {
-                        SCLogError(SC_ERR_MEM_ALLOC, "strdup failed: %s", strerror(errno));
-                        return TM_ECODE_FAILED;
-                    }
-                } else if (strcmp((long_opts[option_index]).name, "disable-detection") == 0) {
-                    g_detect_disabled = suri->disabled_detect = 1;
-                } else if (strcmp((long_opts[option_index]).name, "fatal-unittests") == 0) {
-=======
+                }
             }
             else if(strcmp((long_opts[option_index]).name, "disable-detection") == 0) {
                 g_detect_disabled = suri->disabled_detect = 1;
             } else if (strcmp((long_opts[option_index]).name, "disable-hashing") == 0) {
                 g_disable_hashing = true;
             } else if (strcmp((long_opts[option_index]).name, "fatal-unittests") == 0) {
->>>>>>> 191461a0
 #ifdef UNITTESTS
-                    unittests_fatal = 1;
+                unittests_fatal = 1;
 #else
-                    fprintf(stderr, "ERROR: Unit tests not enabled. Make sure to pass "
-                                    "--enable-unittests to configure when building.\n");
-                    return TM_ECODE_FAILED;
+                fprintf(stderr, "ERROR: Unit tests not enabled. Make sure to pass --enable-unittests to configure when building.\n");
+                return TM_ECODE_FAILED;
 #endif /* UNITTESTS */
-<<<<<<< HEAD
-                } else if (strcmp((long_opts[option_index]).name, "user") == 0) {
-=======
             } else if (strcmp((long_opts[option_index]).name, "user") == 0) {
->>>>>>> 191461a0
 #ifndef HAVE_LIBCAP_NG
-                    SCLogError(SC_ERR_LIBCAP_NG_REQUIRED,
-                            "libcap-ng is required to"
-                            " drop privileges, but it was not compiled into Suricata.");
-                    return TM_ECODE_FAILED;
+                SCLogError(SC_ERR_LIBCAP_NG_REQUIRED, "libcap-ng is required to"
+                        " drop privileges, but it was not compiled into Suricata.");
+                return TM_ECODE_FAILED;
 #else
-                    suri->user_name = optarg;
-                    suri->do_setuid = TRUE;
+                suri->user_name = optarg;
+                suri->do_setuid = TRUE;
 #endif /* HAVE_LIBCAP_NG */
-<<<<<<< HEAD
-                } else if (strcmp((long_opts[option_index]).name, "group") == 0) {
-=======
             } else if (strcmp((long_opts[option_index]).name, "group") == 0) {
->>>>>>> 191461a0
 #ifndef HAVE_LIBCAP_NG
-                    SCLogError(SC_ERR_LIBCAP_NG_REQUIRED,
-                            "libcap-ng is required to"
-                            " drop privileges, but it was not compiled into Suricata.");
-                    return TM_ECODE_FAILED;
+                SCLogError(SC_ERR_LIBCAP_NG_REQUIRED, "libcap-ng is required to"
+                        " drop privileges, but it was not compiled into Suricata.");
+                return TM_ECODE_FAILED;
 #else
-                    suri->group_name = optarg;
-                    suri->do_setgid = TRUE;
+                suri->group_name = optarg;
+                suri->do_setgid = TRUE;
 #endif /* HAVE_LIBCAP_NG */
-<<<<<<< HEAD
-                } else if (strcmp((long_opts[option_index]).name, "erf-in") == 0) {
-                    suri->run_mode = RUNMODE_ERF_FILE;
-                    if (ConfSetFinal("erf-file.file", optarg) != 1) {
-                        fprintf(stderr, "ERROR: Failed to set erf-file.file\n");
-                        return TM_ECODE_FAILED;
-                    }
-                } else if (strcmp((long_opts[option_index]).name, "dag") == 0) {
-=======
             } else if (strcmp((long_opts[option_index]).name, "erf-in") == 0) {
                 suri->run_mode = RUNMODE_ERF_FILE;
                 if (ConfSetFinal("erf-file.file", optarg) != 1) {
@@ -1514,391 +1454,382 @@
                     return TM_ECODE_FAILED;
                 }
             } else if (strcmp((long_opts[option_index]).name, "dag") == 0) {
->>>>>>> 191461a0
 #ifdef HAVE_DAG
-                    if (suri->run_mode == RUNMODE_UNKNOWN) {
-                        suri->run_mode = RUNMODE_DAG;
-                    } else if (suri->run_mode != RUNMODE_DAG) {
-                        SCLogError(SC_ERR_MULTIPLE_RUN_MODE,
-                                "more than one run mode has been specified");
-                        PrintUsage(argv[0]);
-                        return TM_ECODE_FAILED;
-                    }
-                    LiveRegisterDeviceName(optarg);
+                if (suri->run_mode == RUNMODE_UNKNOWN) {
+                    suri->run_mode = RUNMODE_DAG;
+                }
+                else if (suri->run_mode != RUNMODE_DAG) {
+                    SCLogError(SC_ERR_MULTIPLE_RUN_MODE,
+                        "more than one run mode has been specified");
+                    PrintUsage(argv[0]);
+                    return TM_ECODE_FAILED;
+                }
+                LiveRegisterDeviceName(optarg);
 #else
-                    SCLogError(SC_ERR_DAG_REQUIRED, "libdag and a DAG card are required"
-                                                    " to receive packets using --dag.");
+                SCLogError(SC_ERR_DAG_REQUIRED, "libdag and a DAG card are required"
+						" to receive packets using --dag.");
+                return TM_ECODE_FAILED;
+#endif /* HAVE_DAG */
+            } else if (strcmp((long_opts[option_index]).name, "napatech") == 0) {
+#ifdef HAVE_NAPATECH
+                suri->run_mode = RUNMODE_NAPATECH;
+#else
+                SCLogError(SC_ERR_NAPATECH_REQUIRED, "libntapi and a Napatech adapter are required"
+                                                     " to capture packets using --napatech.");
+                return TM_ECODE_FAILED;
+#endif /* HAVE_NAPATECH */
+            } else if (strcmp((long_opts[option_index]).name, "pcap-buffer-size") == 0) {
+#ifdef HAVE_PCAP_SET_BUFF
+                if (ConfSetFinal("pcap.buffer-size", optarg) != 1) {
+                    fprintf(stderr, "ERROR: Failed to set pcap-buffer-size.\n");
                     return TM_ECODE_FAILED;
-#endif /* HAVE_DAG */
-                } else if (strcmp((long_opts[option_index]).name, "napatech") == 0) {
-#ifdef HAVE_NAPATECH
-                    suri->run_mode = RUNMODE_NAPATECH;
+                }
 #else
-                    SCLogError(SC_ERR_NAPATECH_REQUIRED,
-                            "libntapi and a Napatech adapter are required"
-                            " to capture packets using --napatech.");
-                    return TM_ECODE_FAILED;
-#endif /* HAVE_NAPATECH */
-                } else if (strcmp((long_opts[option_index]).name, "pcap-buffer-size") == 0) {
-#ifdef HAVE_PCAP_SET_BUFF
-                    if (ConfSetFinal("pcap.buffer-size", optarg) != 1) {
-                        fprintf(stderr, "ERROR: Failed to set pcap-buffer-size.\n");
-                        return TM_ECODE_FAILED;
-                    }
-#else
-                    SCLogError(SC_ERR_NO_PCAP_SET_BUFFER_SIZE,
-                            "The version of libpcap you have"
-                            " doesn't support setting buffer size.");
+                SCLogError(SC_ERR_NO_PCAP_SET_BUFFER_SIZE, "The version of libpcap you have"
+                        " doesn't support setting buffer size.");
 #endif /* HAVE_PCAP_SET_BUFF */
-                } else if (strcmp((long_opts[option_index]).name, "build-info") == 0) {
-                    suri->run_mode = RUNMODE_PRINT_BUILDINFO;
-                    return TM_ECODE_OK;
-                } else if (strcmp((long_opts[option_index]).name, "windivert-forward") == 0) {
+            } else if (strcmp((long_opts[option_index]).name, "build-info") == 0) {
+                suri->run_mode = RUNMODE_PRINT_BUILDINFO;
+                return TM_ECODE_OK;
+            } else if (strcmp((long_opts[option_index]).name, "windivert-forward") == 0) {
 #ifdef WINDIVERT
-                    if (suri->run_mode == RUNMODE_UNKNOWN) {
-                        suri->run_mode = RUNMODE_WINDIVERT;
-                        if (WinDivertRegisterQueue(true, optarg) == -1) {
-                            exit(EXIT_FAILURE);
-                        }
-                    } else if (suri->run_mode == RUNMODE_WINDIVERT) {
-                        if (WinDivertRegisterQueue(true, optarg) == -1) {
-                            exit(EXIT_FAILURE);
-                        }
-                    } else {
-                        SCLogError(SC_ERR_MULTIPLE_RUN_MODE, "more than one run mode "
-                                                             "has been specified");
-                        PrintUsage(argv[0]);
+                if (suri->run_mode == RUNMODE_UNKNOWN) {
+                    suri->run_mode = RUNMODE_WINDIVERT;
+                    if (WinDivertRegisterQueue(true, optarg) == -1) {
                         exit(EXIT_FAILURE);
                     }
-                } else if (strcmp((long_opts[option_index]).name, "windivert") == 0) {
-                    if (suri->run_mode == RUNMODE_UNKNOWN) {
-                        suri->run_mode = RUNMODE_WINDIVERT;
-                        if (WinDivertRegisterQueue(false, optarg) == -1) {
-                            exit(EXIT_FAILURE);
-                        }
-                    } else if (suri->run_mode == RUNMODE_WINDIVERT) {
-                        if (WinDivertRegisterQueue(false, optarg) == -1) {
-                            exit(EXIT_FAILURE);
-                        }
-                    } else {
-                        SCLogError(SC_ERR_MULTIPLE_RUN_MODE, "more than one run mode "
-                                                             "has been specified");
-                        PrintUsage(argv[0]);
+                } else if (suri->run_mode == RUNMODE_WINDIVERT) {
+                    if (WinDivertRegisterQueue(true, optarg) == -1) {
                         exit(EXIT_FAILURE);
                     }
-#else
-                    SCLogError(SC_ERR_WINDIVERT_NOSUPPORT,
-                            "WinDivert not enabled. Make sure to pass --enable-windivert to "
-                            "configure when building.");
-                    return TM_ECODE_FAILED;
-#endif /* WINDIVERT */
-                } else if (strcmp((long_opts[option_index]).name, "reject-dev") == 0) {
-#ifdef HAVE_LIBNET11
-                    BUG_ON(optarg == NULL); /* for static analysis */
-                    extern char *g_reject_dev;
-                    extern uint16_t g_reject_dev_mtu;
-                    g_reject_dev = optarg;
-                    int mtu = GetIfaceMTU(g_reject_dev);
-                    if (mtu > 0) {
-                        g_reject_dev_mtu = (uint16_t)mtu;
-                    }
-#else
-                    SCLogError(SC_ERR_LIBNET_NOT_ENABLED, "Libnet 1.1 support not enabled. Compile "
-                                                          "Suricata with libnet support.");
-                    return TM_ECODE_FAILED;
-#endif
-                } else if (strcmp((long_opts[option_index]).name, "set") == 0) {
-                    if (optarg != NULL) {
-                        /* Quick validation. */
-                        char *val = strchr(optarg, '=');
-                        if (val == NULL) {
-                            FatalError(
-                                    SC_ERR_FATAL, "Invalid argument for --set, must be key=val.");
-                        }
-                        if (!ConfSetFromString(optarg, 1)) {
-                            fprintf(stderr, "Failed to set configuration value %s.", optarg);
-                            exit(EXIT_FAILURE);
-                        }
-                    }
-                } else if (strcmp((long_opts[option_index]).name, "pcap-file-continuous") == 0) {
-                    if (ConfSetFinal("pcap-file.continuous", "true") != 1) {
-                        SCLogError(SC_ERR_CMD_LINE, "Failed to set pcap-file.continuous");
-                        return TM_ECODE_FAILED;
-                    }
-                } else if (strcmp((long_opts[option_index]).name, "pcap-file-delete") == 0) {
-                    if (ConfSetFinal("pcap-file.delete-when-done", "true") != 1) {
-                        SCLogError(SC_ERR_CMD_LINE, "Failed to set pcap-file.delete-when-done");
-                        return TM_ECODE_FAILED;
-                    }
-                } else if (strcmp((long_opts[option_index]).name, "pcap-file-recursive") == 0) {
-                    if (ConfSetFinal("pcap-file.recursive", "true") != 1) {
-                        SCLogError(SC_ERR_CMD_LINE, "ERROR: Failed to set pcap-file.recursive");
-                        return TM_ECODE_FAILED;
-                    }
-                } else if (strcmp((long_opts[option_index]).name, "data-dir") == 0) {
-                    if (optarg == NULL) {
-                        SCLogError(SC_ERR_INITIALIZATION, "no option argument (optarg) for -d");
-                        return TM_ECODE_FAILED;
-                    }
-
-                    if (ConfigSetDataDirectory(optarg) != TM_ECODE_OK) {
-                        SCLogError(SC_ERR_FATAL, "Failed to set data directory.");
-                        return TM_ECODE_FAILED;
-                    }
-                    if (ConfigCheckDataDirectory(optarg) != TM_ECODE_OK) {
-                        SCLogError(SC_ERR_LOGDIR_CMDLINE,
-                                "The data directory \"%s\""
-                                " supplied at the commandline (-d %s) doesn't "
-                                "exist. Shutting down the engine.",
-                                optarg, optarg);
-                        return TM_ECODE_FAILED;
-                    }
-                    suri->set_datadir = true;
-                } else if (strcmp((long_opts[option_index]).name, "strict-rule-keywords") == 0) {
-                    if (optarg == NULL) {
-                        suri->strict_rule_parsing_string = SCStrdup("all");
-                    } else {
-                        suri->strict_rule_parsing_string = SCStrdup(optarg);
-                    }
-                    if (suri->strict_rule_parsing_string == NULL) {
-                        FatalError(SC_ERR_MEM_ALLOC, "failed to duplicate 'strict' string");
-                    }
-                }
-                break;
-            case 'c':
-                suri->conf_filename = optarg;
-                break;
-            case 'T':
-                SCLogInfo("Running suricata under test mode");
-                conf_test = 1;
-                if (ConfSetFinal("engine.init-failure-fatal", "1") != 1) {
-                    fprintf(stderr, "ERROR: Failed to set engine init-failure-fatal.\n");
-                    return TM_ECODE_FAILED;
-                }
-                break;
-#ifndef OS_WIN32
-            case 'D':
-                suri->daemon = 1;
-                break;
-#endif /* OS_WIN32 */
-            case 'h':
-                suri->run_mode = RUNMODE_PRINT_USAGE;
-                return TM_ECODE_OK;
-            case 'i':
-                if (optarg == NULL) {
-                    SCLogError(SC_ERR_INITIALIZATION, "no option argument (optarg) for -i");
-                    return TM_ECODE_FAILED;
-                }
-#ifdef HAVE_AF_PACKET
-                if (ParseCommandLineAfpacket(suri, optarg) != TM_ECODE_OK) {
-                    return TM_ECODE_FAILED;
-                }
-#else /* not afpacket */
-                /* warn user if netmap or pf-ring are available */
-#if defined HAVE_PFRING || HAVE_NETMAP
-                int i = 0;
-#ifdef HAVE_PFRING
-                i++;
-#endif
-#ifdef HAVE_NETMAP
-                i++;
-#endif
-                SCLogWarning(SC_WARN_FASTER_CAPTURE_AVAILABLE,
-                        "faster capture "
-                        "option%s %s available:"
-#ifdef HAVE_PFRING
-                        " PF_RING (--pfring-int=%s)"
-#endif
-#ifdef HAVE_NETMAP
-                        " NETMAP (--netmap=%s)"
-#endif
-                        ". Use --pcap=%s to suppress this warning",
-                        i == 1 ? "" : "s", i == 1 ? "is" : "are"
-#ifdef HAVE_PFRING
-                        ,
-                        optarg
-#endif
-#ifdef HAVE_NETMAP
-                        ,
-                        optarg
-#endif
-                        ,
-                        optarg);
-#endif /* have faster methods */
-                if (ParseCommandLinePcapLive(suri, optarg) != TM_ECODE_OK) {
-                    return TM_ECODE_FAILED;
-                }
-#endif
-                break;
-            case 'l':
-                if (optarg == NULL) {
-                    SCLogError(SC_ERR_INITIALIZATION, "no option argument (optarg) for -l");
-                    return TM_ECODE_FAILED;
-                }
-
-                if (ConfigSetLogDirectory(optarg) != TM_ECODE_OK) {
-                    SCLogError(SC_ERR_FATAL, "Failed to set log directory.");
-                    return TM_ECODE_FAILED;
-                }
-                if (ConfigCheckLogDirectoryExists(optarg) != TM_ECODE_OK) {
-                    SCLogError(SC_ERR_LOGDIR_CMDLINE,
-                            "The logging directory \"%s\""
-                            " supplied at the commandline (-l %s) doesn't "
-                            "exist. Shutting down the engine.",
-                            optarg, optarg);
-                    return TM_ECODE_FAILED;
-                }
-                if (!IsLogDirectoryWritable(optarg)) {
-                    SCLogError(SC_ERR_LOGDIR_CMDLINE,
-                            "The logging directory \"%s\""
-                            " supplied at the commandline (-l %s) is not "
-                            "writable. Shutting down the engine.",
-                            optarg, optarg);
-                    return TM_ECODE_FAILED;
-                }
-                suri->set_logdir = true;
-
-                break;
-            case 'q':
-#ifdef NFQ
-                if (suri->run_mode == RUNMODE_UNKNOWN) {
-                    suri->run_mode = RUNMODE_NFQ;
-                    EngineModeSetIPS();
-                    if (NFQParseAndRegisterQueues(optarg) == -1)
-                        return TM_ECODE_FAILED;
-                } else if (suri->run_mode == RUNMODE_NFQ) {
-                    if (NFQParseAndRegisterQueues(optarg) == -1)
-                        return TM_ECODE_FAILED;
                 } else {
                     SCLogError(SC_ERR_MULTIPLE_RUN_MODE, "more than one run mode "
-                                                         "has been specified");
+                                                        "has been specified");
                     PrintUsage(argv[0]);
-                    return TM_ECODE_FAILED;
-                }
-#else
-                SCLogError(SC_ERR_NFQ_NOSUPPORT, "NFQUEUE not enabled. Make sure to pass "
-                                                 "--enable-nfqueue to configure when building.");
-                return TM_ECODE_FAILED;
-#endif /* NFQ */
-                break;
-            case 'd':
-#ifdef IPFW
+                    exit(EXIT_FAILURE);
+                }
+            }
+            else if(strcmp((long_opts[option_index]).name, "windivert") == 0) {
                 if (suri->run_mode == RUNMODE_UNKNOWN) {
-                    suri->run_mode = RUNMODE_IPFW;
-                    EngineModeSetIPS();
-                    if (IPFWRegisterQueue(optarg) == -1)
-                        return TM_ECODE_FAILED;
-                } else if (suri->run_mode == RUNMODE_IPFW) {
-                    if (IPFWRegisterQueue(optarg) == -1)
-                        return TM_ECODE_FAILED;
+                    suri->run_mode = RUNMODE_WINDIVERT;
+                    if (WinDivertRegisterQueue(false, optarg) == -1) {
+                        exit(EXIT_FAILURE);
+                    }
+                } else if (suri->run_mode == RUNMODE_WINDIVERT) {
+                    if (WinDivertRegisterQueue(false, optarg) == -1) {
+                        exit(EXIT_FAILURE);
+                    }
                 } else {
                     SCLogError(SC_ERR_MULTIPLE_RUN_MODE, "more than one run mode "
-                                                         "has been specified");
+                                                        "has been specified");
                     PrintUsage(argv[0]);
+                    exit(EXIT_FAILURE);
+                }
+#else
+                SCLogError(SC_ERR_WINDIVERT_NOSUPPORT,"WinDivert not enabled. Make sure to pass --enable-windivert to configure when building.");
+                return TM_ECODE_FAILED;
+#endif /* WINDIVERT */
+            } else if(strcmp((long_opts[option_index]).name, "reject-dev") == 0) {
+#ifdef HAVE_LIBNET11
+                BUG_ON(optarg == NULL); /* for static analysis */
+                extern char *g_reject_dev;
+                extern uint16_t g_reject_dev_mtu;
+                g_reject_dev = optarg;
+                int mtu = GetIfaceMTU(g_reject_dev);
+                if (mtu > 0) {
+                    g_reject_dev_mtu = (uint16_t)mtu;
+                }
+#else
+                SCLogError(SC_ERR_LIBNET_NOT_ENABLED,
+                        "Libnet 1.1 support not enabled. Compile Suricata with libnet support.");
+                return TM_ECODE_FAILED;
+#endif
+            }
+            else if (strcmp((long_opts[option_index]).name, "set") == 0) {
+                if (optarg != NULL) {
+                    /* Quick validation. */
+                    char *val = strchr(optarg, '=');
+                    if (val == NULL) {
+                                FatalError(SC_ERR_FATAL,
+                                           "Invalid argument for --set, must be key=val.");
+                    }
+                    if (!ConfSetFromString(optarg, 1)) {
+                        fprintf(stderr, "Failed to set configuration value %s.",
+                                optarg);
+                        exit(EXIT_FAILURE);
+                    }
+                }
+            }
+            else if (strcmp((long_opts[option_index]).name, "pcap-file-continuous") == 0) {
+                if (ConfSetFinal("pcap-file.continuous", "true") != 1) {
+                    SCLogError(SC_ERR_CMD_LINE, "Failed to set pcap-file.continuous");
                     return TM_ECODE_FAILED;
                 }
+            }
+            else if (strcmp((long_opts[option_index]).name, "pcap-file-delete") == 0) {
+                if (ConfSetFinal("pcap-file.delete-when-done", "true") != 1) {
+                    SCLogError(SC_ERR_CMD_LINE, "Failed to set pcap-file.delete-when-done");
+                    return TM_ECODE_FAILED;
+                }
+            }
+            else if (strcmp((long_opts[option_index]).name, "pcap-file-recursive") == 0) {
+                if (ConfSetFinal("pcap-file.recursive", "true") != 1) {
+                    SCLogError(SC_ERR_CMD_LINE, "ERROR: Failed to set pcap-file.recursive");
+                    return TM_ECODE_FAILED;
+                }
+            }
+            else if (strcmp((long_opts[option_index]).name, "data-dir") == 0) {
+                if (optarg == NULL) {
+                    SCLogError(SC_ERR_INITIALIZATION, "no option argument (optarg) for -d");
+                    return TM_ECODE_FAILED;
+                }
+
+                if (ConfigSetDataDirectory(optarg) != TM_ECODE_OK) {
+                    SCLogError(SC_ERR_FATAL, "Failed to set data directory.");
+                    return TM_ECODE_FAILED;
+                }
+                if (ConfigCheckDataDirectory(optarg) != TM_ECODE_OK) {
+                    SCLogError(SC_ERR_LOGDIR_CMDLINE, "The data directory \"%s\""
+                            " supplied at the commandline (-d %s) doesn't "
+                            "exist. Shutting down the engine.", optarg, optarg);
+                    return TM_ECODE_FAILED;
+                }
+                suri->set_datadir = true;
+            } else if (strcmp((long_opts[option_index]).name , "strict-rule-keywords") == 0){
+                if (optarg == NULL) {
+                    suri->strict_rule_parsing_string = SCStrdup("all");
+                } else {
+                    suri->strict_rule_parsing_string = SCStrdup(optarg);
+                }
+                if (suri->strict_rule_parsing_string == NULL) {
+                    FatalError(SC_ERR_MEM_ALLOC, "failed to duplicate 'strict' string");
+                }
+            }
+            break;
+        case 'c':
+            suri->conf_filename = optarg;
+            break;
+        case 'T':
+            SCLogInfo("Running suricata under test mode");
+            conf_test = 1;
+            if (ConfSetFinal("engine.init-failure-fatal", "1") != 1) {
+                fprintf(stderr, "ERROR: Failed to set engine init-failure-fatal.\n");
+                return TM_ECODE_FAILED;
+            }
+            break;
+#ifndef OS_WIN32
+        case 'D':
+            suri->daemon = 1;
+            break;
+#endif /* OS_WIN32 */
+        case 'h':
+            suri->run_mode = RUNMODE_PRINT_USAGE;
+            return TM_ECODE_OK;
+        case 'i':
+            if (optarg == NULL) {
+                SCLogError(SC_ERR_INITIALIZATION, "no option argument (optarg) for -i");
+                return TM_ECODE_FAILED;
+            }
+#ifdef HAVE_AF_PACKET
+            if (ParseCommandLineAfpacket(suri, optarg) != TM_ECODE_OK) {
+                return TM_ECODE_FAILED;
+            }
+#else /* not afpacket */
+            /* warn user if netmap or pf-ring are available */
+#if defined HAVE_PFRING || HAVE_NETMAP
+            int i = 0;
+#ifdef HAVE_PFRING
+            i++;
+#endif
+#ifdef HAVE_NETMAP
+            i++;
+#endif
+            SCLogWarning(SC_WARN_FASTER_CAPTURE_AVAILABLE, "faster capture "
+                    "option%s %s available:"
+#ifdef HAVE_PFRING
+                    " PF_RING (--pfring-int=%s)"
+#endif
+#ifdef HAVE_NETMAP
+                    " NETMAP (--netmap=%s)"
+#endif
+                    ". Use --pcap=%s to suppress this warning",
+                    i == 1 ? "" : "s", i == 1 ? "is" : "are"
+#ifdef HAVE_PFRING
+                    , optarg
+#endif
+#ifdef HAVE_NETMAP
+                    , optarg
+#endif
+                    , optarg
+                    );
+#endif /* have faster methods */
+            if (ParseCommandLinePcapLive(suri, optarg) != TM_ECODE_OK) {
+                return TM_ECODE_FAILED;
+            }
+#endif
+            break;
+        case 'l':
+            if (optarg == NULL) {
+                SCLogError(SC_ERR_INITIALIZATION, "no option argument (optarg) for -l");
+                return TM_ECODE_FAILED;
+            }
+
+            if (ConfigSetLogDirectory(optarg) != TM_ECODE_OK) {
+                SCLogError(SC_ERR_FATAL, "Failed to set log directory.");
+                return TM_ECODE_FAILED;
+            }
+            if (ConfigCheckLogDirectoryExists(optarg) != TM_ECODE_OK) {
+                SCLogError(SC_ERR_LOGDIR_CMDLINE, "The logging directory \"%s\""
+                        " supplied at the commandline (-l %s) doesn't "
+                        "exist. Shutting down the engine.", optarg, optarg);
+                return TM_ECODE_FAILED;
+            }
+            if (!IsLogDirectoryWritable(optarg)) {
+                SCLogError(SC_ERR_LOGDIR_CMDLINE, "The logging directory \"%s\""
+                        " supplied at the commandline (-l %s) is not "
+                        "writable. Shutting down the engine.", optarg, optarg);
+                return TM_ECODE_FAILED;
+            }
+            suri->set_logdir = true;
+
+            break;
+        case 'q':
+#ifdef NFQ
+            if (suri->run_mode == RUNMODE_UNKNOWN) {
+                suri->run_mode = RUNMODE_NFQ;
+                EngineModeSetIPS();
+                if (NFQParseAndRegisterQueues(optarg) == -1)
+                    return TM_ECODE_FAILED;
+            } else if (suri->run_mode == RUNMODE_NFQ) {
+                if (NFQParseAndRegisterQueues(optarg) == -1)
+                    return TM_ECODE_FAILED;
+            } else {
+                SCLogError(SC_ERR_MULTIPLE_RUN_MODE, "more than one run mode "
+                                                     "has been specified");
+                PrintUsage(argv[0]);
+                return TM_ECODE_FAILED;
+            }
 #else
-                SCLogError(SC_ERR_IPFW_NOSUPPORT, "IPFW not enabled. Make sure to pass "
-                                                  "--enable-ipfw to configure when building.");
-                return TM_ECODE_FAILED;
+            SCLogError(SC_ERR_NFQ_NOSUPPORT,"NFQUEUE not enabled. Make sure to pass --enable-nfqueue to configure when building.");
+            return TM_ECODE_FAILED;
+#endif /* NFQ */
+            break;
+        case 'd':
+#ifdef IPFW
+            if (suri->run_mode == RUNMODE_UNKNOWN) {
+                suri->run_mode = RUNMODE_IPFW;
+                EngineModeSetIPS();
+                if (IPFWRegisterQueue(optarg) == -1)
+                    return TM_ECODE_FAILED;
+            } else if (suri->run_mode == RUNMODE_IPFW) {
+                if (IPFWRegisterQueue(optarg) == -1)
+                    return TM_ECODE_FAILED;
+            } else {
+                SCLogError(SC_ERR_MULTIPLE_RUN_MODE, "more than one run mode "
+                                                     "has been specified");
+                PrintUsage(argv[0]);
+                return TM_ECODE_FAILED;
+            }
+#else
+            SCLogError(SC_ERR_IPFW_NOSUPPORT,"IPFW not enabled. Make sure to pass --enable-ipfw to configure when building.");
+            return TM_ECODE_FAILED;
 #endif /* IPFW */
-                break;
-            case 'r':
-                BUG_ON(optarg == NULL); /* for static analysis */
-                if (suri->run_mode == RUNMODE_UNKNOWN) {
-                    suri->run_mode = RUNMODE_PCAP_FILE;
-                } else {
-                    SCLogError(SC_ERR_MULTIPLE_RUN_MODE, "more than one run mode "
-                                                         "has been specified");
-                    PrintUsage(argv[0]);
-                    return TM_ECODE_FAILED;
-                }
+            break;
+        case 'r':
+            BUG_ON(optarg == NULL); /* for static analysis */
+            if (suri->run_mode == RUNMODE_UNKNOWN) {
+                suri->run_mode = RUNMODE_PCAP_FILE;
+            } else {
+                SCLogError(SC_ERR_MULTIPLE_RUN_MODE, "more than one run mode "
+                                                     "has been specified");
+                PrintUsage(argv[0]);
+                return TM_ECODE_FAILED;
+            }
 #ifdef OS_WIN32
-                struct _stat buf;
-                if (_stat(optarg, &buf) != 0) {
+            struct _stat buf;
+            if(_stat(optarg, &buf) != 0) {
 #else
-                struct stat buf;
-                if (stat(optarg, &buf) != 0) {
+            struct stat buf;
+            if (stat(optarg, &buf) != 0) {
 #endif /* OS_WIN32 */
-                    SCLogError(SC_ERR_INITIALIZATION, "ERROR: Pcap file does not exist\n");
-                    return TM_ECODE_FAILED;
-                }
-                if (ConfSetFinal("pcap-file.file", optarg) != 1) {
-                    SCLogError(SC_ERR_INITIALIZATION, "ERROR: Failed to set pcap-file.file\n");
-                    return TM_ECODE_FAILED;
-                }
-
-                break;
-            case 's':
-                if (suri->sig_file != NULL) {
-                    SCLogError(SC_ERR_CMD_LINE, "can't have multiple -s options or mix -s and -S.");
-                    return TM_ECODE_FAILED;
-                }
-                suri->sig_file = optarg;
-                break;
-            case 'S':
-                if (suri->sig_file != NULL) {
-                    SCLogError(SC_ERR_CMD_LINE, "can't have multiple -S options or mix -s and -S.");
-                    return TM_ECODE_FAILED;
-                }
-                suri->sig_file = optarg;
-                suri->sig_file_exclusive = TRUE;
-                break;
-            case 'u':
+                SCLogError(SC_ERR_INITIALIZATION, "ERROR: Pcap file does not exist\n");
+                return TM_ECODE_FAILED;
+            }
+            if (ConfSetFinal("pcap-file.file", optarg) != 1) {
+                SCLogError(SC_ERR_INITIALIZATION, "ERROR: Failed to set pcap-file.file\n");
+                return TM_ECODE_FAILED;
+            }
+
+            break;
+        case 's':
+            if (suri->sig_file != NULL) {
+                SCLogError(SC_ERR_CMD_LINE, "can't have multiple -s options or mix -s and -S.");
+                return TM_ECODE_FAILED;
+            }
+            suri->sig_file = optarg;
+            break;
+        case 'S':
+            if (suri->sig_file != NULL) {
+                SCLogError(SC_ERR_CMD_LINE, "can't have multiple -S options or mix -s and -S.");
+                return TM_ECODE_FAILED;
+            }
+            suri->sig_file = optarg;
+            suri->sig_file_exclusive = TRUE;
+            break;
+        case 'u':
 #ifdef UNITTESTS
-                if (suri->run_mode == RUNMODE_UNKNOWN) {
-                    suri->run_mode = RUNMODE_UNITTEST;
-                } else {
-                    SCLogError(SC_ERR_MULTIPLE_RUN_MODE, "more than one run mode has"
-                                                         " been specified");
-                    PrintUsage(argv[0]);
-                    return TM_ECODE_FAILED;
-                }
+            if (suri->run_mode == RUNMODE_UNKNOWN) {
+                suri->run_mode = RUNMODE_UNITTEST;
+            } else {
+                SCLogError(SC_ERR_MULTIPLE_RUN_MODE, "more than one run mode has"
+                                                     " been specified");
+                PrintUsage(argv[0]);
+                return TM_ECODE_FAILED;
+            }
 #else
-                fprintf(stderr, "ERROR: Unit tests not enabled. Make sure to pass "
-                                "--enable-unittests to configure when building.\n");
-                return TM_ECODE_FAILED;
+            fprintf(stderr, "ERROR: Unit tests not enabled. Make sure to pass --enable-unittests to configure when building.\n");
+            return TM_ECODE_FAILED;
 #endif /* UNITTESTS */
-                break;
-            case 'U':
+            break;
+        case 'U':
 #ifdef UNITTESTS
-                suri->regex_arg = optarg;
-
-                if (strlen(suri->regex_arg) == 0)
-                    suri->regex_arg = NULL;
-#endif
-                break;
-            case 'V':
-                suri->run_mode = RUNMODE_PRINT_VERSION;
-                return TM_ECODE_OK;
-            case 'F':
-                if (optarg == NULL) {
-                    SCLogError(SC_ERR_INITIALIZATION, "no option argument (optarg) for -F");
-                    return TM_ECODE_FAILED;
-                }
-
-                SetBpfStringFromFile(optarg);
-                break;
-            case 'v':
-                suri->verbose++;
-                break;
-            case 'k':
-                if (optarg == NULL) {
-                    SCLogError(SC_ERR_INITIALIZATION, "no option argument (optarg) for -k");
-                    return TM_ECODE_FAILED;
-                }
-                if (!strcmp("all", optarg))
-                    suri->checksum_validation = 1;
-                else if (!strcmp("none", optarg))
-                    suri->checksum_validation = 0;
-                else {
-                    SCLogError(SC_ERR_INITIALIZATION, "option '%s' invalid for -k", optarg);
-                    return TM_ECODE_FAILED;
-                }
-                break;
-            default:
-                PrintUsage(argv[0]);
-                return TM_ECODE_FAILED;
+            suri->regex_arg = optarg;
+
+            if(strlen(suri->regex_arg) == 0)
+                suri->regex_arg = NULL;
+#endif
+            break;
+        case 'V':
+            suri->run_mode = RUNMODE_PRINT_VERSION;
+            return TM_ECODE_OK;
+        case 'F':
+            if (optarg == NULL) {
+                SCLogError(SC_ERR_INITIALIZATION, "no option argument (optarg) for -F");
+                return TM_ECODE_FAILED;
+            }
+
+            SetBpfStringFromFile(optarg);
+            break;
+        case 'v':
+            suri->verbose++;
+            break;
+        case 'k':
+            if (optarg == NULL) {
+                SCLogError(SC_ERR_INITIALIZATION, "no option argument (optarg) for -k");
+                return TM_ECODE_FAILED;
+            }
+            if (!strcmp("all", optarg))
+                suri->checksum_validation = 1;
+            else if (!strcmp("none", optarg))
+                suri->checksum_validation = 0;
+            else {
+                SCLogError(SC_ERR_INITIALIZATION, "option '%s' invalid for -k", optarg);
+                return TM_ECODE_FAILED;
+            }
+            break;
+        default:
+            PrintUsage(argv[0]);
+            return TM_ECODE_FAILED;
         }
     }
 
@@ -1908,7 +1839,8 @@
     }
 
     if ((suri->run_mode == RUNMODE_UNIX_SOCKET) && suri->set_logdir) {
-        SCLogError(SC_ERR_INITIALIZATION, "can't use -l and unix socket runmode at the same time");
+        SCLogError(SC_ERR_INITIALIZATION,
+                "can't use -l and unix socket runmode at the same time");
         return TM_ECODE_FAILED;
     }
 
@@ -2001,10 +1933,12 @@
         if (SCPidfileCreate(suri->pid_filename) != 0) {
             SCFree(suri->pid_filename);
             suri->pid_filename = NULL;
-            SCLogError(SC_ERR_PIDFILE_DAEMON, "Unable to create PID file, concurrent run of"
-                                              " Suricata can occur.");
-            SCLogError(SC_ERR_PIDFILE_DAEMON, "PID file creation WILL be mandatory for daemon mode"
-                                              " in future version");
+            SCLogError(SC_ERR_PIDFILE_DAEMON,
+                    "Unable to create PID file, concurrent run of"
+                    " Suricata can occur.");
+            SCLogError(SC_ERR_PIDFILE_DAEMON,
+                    "PID file creation WILL be mandatory for daemon mode"
+                    " in future version");
         }
     }
 
@@ -2038,13 +1972,14 @@
     }
     /* Get the suricata user ID to given user ID */
     if (suri->do_setuid == TRUE) {
-        if (SCGetUserID(suri->user_name, suri->group_name, &suri->userid, &suri->groupid) != 0) {
+        if (SCGetUserID(suri->user_name, suri->group_name,
+                        &suri->userid, &suri->groupid) != 0) {
             SCLogError(SC_ERR_UID_FAILED, "failed in getting user ID");
             return TM_ECODE_FAILED;
         }
 
         sc_set_caps = TRUE;
-        /* Get the suricata group ID to given group ID */
+    /* Get the suricata group ID to given group ID */
     } else if (suri->do_setgid == TRUE) {
         if (SCGetGroupID(suri->group_name, &suri->groupid) != 0) {
             SCLogError(SC_ERR_GID_FAILED, "failed in getting group ID");
@@ -2148,10 +2083,11 @@
 #endif
 }
 
+
 static int StartInternalRunMode(SCInstance *suri, int argc, char **argv)
 {
     /* Treat internal running mode */
-    switch (suri->run_mode) {
+    switch(suri->run_mode) {
         case RUNMODE_LIST_KEYWORDS:
             ListKeywords(suri->keyword_info);
             return TM_ECODE_DONE;
@@ -2234,10 +2170,9 @@
             ConfNode *denode = NULL;
             ConfNode *decnf = ConfGetNode("detect-engine");
             if (decnf != NULL) {
-                TAILQ_FOREACH (denode, &decnf->head, next) {
+                TAILQ_FOREACH(denode, &decnf->head, next) {
                     if (strcmp(denode->val, "delayed-detect") == 0) {
-                        (void)ConfGetChildValueBool(
-                                denode, "delayed-detect", &suri->delayed_detect);
+                        (void)ConfGetChildValueBool(denode, "delayed-detect", &suri->delayed_detect);
                     }
                 }
             }
@@ -2248,6 +2183,7 @@
     if (suri->delayed_detect) {
         SCLogInfo("Packets will start being processed before signatures are active.");
     }
+
 }
 
 static int LoadSignatures(DetectEngineCtx *de_ctx, SCInstance *suri)
@@ -2270,12 +2206,11 @@
     if (max_pending_packets >= 65535) {
         SCLogError(SC_ERR_INVALID_YAML_CONF_ENTRY,
                 "Maximum max-pending-packets setting is 65534. "
-                "Please check %s for errors",
-                suri->conf_filename);
+                "Please check %s for errors", suri->conf_filename);
         return TM_ECODE_FAILED;
     }
 
-    SCLogDebug("Max pending packets set to %" PRIiMAX, max_pending_packets);
+    SCLogDebug("Max pending packets set to %"PRIiMAX, max_pending_packets);
 
     /* Pull the default packet size from the config, if not found fall
      * back on a sane default. */
@@ -2318,9 +2253,12 @@
 
                     if (strip_trailing_plus) {
                         size_t len = strlen(dev);
-                        if (len && (dev[len - 1] == '+' || dev[len - 1] == '^' ||
-                                           dev[len - 1] == '*')) {
-                            dev[len - 1] = '\0';
+                        if (len &&
+                                (dev[len-1] == '+' ||
+                                 dev[len-1] == '^' ||
+                                 dev[len-1] == '*'))
+                        {
+                            dev[len-1] = '\0';
                         }
                     }
                     mtu = GetIfaceMTU(dev);
@@ -2339,15 +2277,14 @@
         }
     } else {
         if (ParseSizeStringU32(temp_default_packet_size, &default_packet_size) < 0) {
-            SCLogError(SC_ERR_SIZE_PARSE,
-                    "Error parsing max-pending-packets "
-                    "from conf file - %s.  Killing engine",
-                    temp_default_packet_size);
+            SCLogError(SC_ERR_SIZE_PARSE, "Error parsing max-pending-packets "
+                       "from conf file - %s.  Killing engine",
+                       temp_default_packet_size);
             return TM_ECODE_FAILED;
         }
     }
 
-    SCLogDebug("Default packet size set to %" PRIu32, default_packet_size);
+    SCLogDebug("Default packet size set to %"PRIu32, default_packet_size);
 
     return TM_ECODE_OK;
 }
@@ -2388,7 +2325,7 @@
             (void)ConfGetBool("multi-detect.default", &default_tenant);
         if (DetectEngineMultiTenantSetup() == -1) {
             FatalError(SC_ERR_FATAL, "initializing multi-detect "
-                                     "detection engine contexts failed.");
+                       "detection engine contexts failed.");
         }
         if (suri->delayed_detect && suri->run_mode != RUNMODE_CONF_TEST) {
             de_ctx = DetectEngineCtxInitStubForDD();
@@ -2399,7 +2336,7 @@
         }
         if (de_ctx == NULL) {
             FatalError(SC_ERR_FATAL, "initializing detection engine "
-                                     "context failed.");
+                       "context failed.");
         }
 
         if (de_ctx->type == DETECT_ENGINE_TYPE_NORMAL) {
@@ -2467,6 +2404,7 @@
                       "default setting 'sniffer-only'");
         }
     }
+
 }
 
 static void SetupUserMode(SCInstance *suri)
@@ -2553,10 +2491,12 @@
     const char *custom_umask;
     if (ConfGet("umask", &custom_umask) == 1) {
         uint16_t mask;
-        if (StringParseUint16(&mask, 8, strlen(custom_umask), custom_umask) > 0) {
+        if (StringParseUint16(&mask, 8, strlen(custom_umask),
+                                    custom_umask) > 0) {
             umask((mode_t)mask);
         }
     }
+
 
     if (ConfigGetCaptureValue(suri) != TM_ECODE_OK) {
         SCReturnInt(TM_ECODE_FAILED);
@@ -2597,12 +2537,14 @@
 
     if (DetectAddressTestConfVars() < 0) {
         SCLogError(SC_ERR_INVALID_YAML_CONF_ENTRY,
-                "basic address vars test failed. Please check %s for errors", suri->conf_filename);
+                "basic address vars test failed. Please check %s for errors",
+                suri->conf_filename);
         SCReturnInt(TM_ECODE_FAILED);
     }
     if (DetectPortTestConfVars() < 0) {
         SCLogError(SC_ERR_INVALID_YAML_CONF_ENTRY,
-                "basic port vars test failed. Please check %s for errors", suri->conf_filename);
+                "basic port vars test failed. Please check %s for errors",
+                suri->conf_filename);
         SCReturnInt(TM_ECODE_FAILED);
     }
 
@@ -2628,33 +2570,18 @@
     suri->log_dir = ConfigGetLogDirectory();
 
     if (ConfigCheckLogDirectoryExists(suri->log_dir) != TM_ECODE_OK) {
-        SCLogError(SC_ERR_LOGDIR_CONFIG,
-                "The logging directory \"%s\" "
+        SCLogError(SC_ERR_LOGDIR_CONFIG, "The logging directory \"%s\" "
                 "supplied by %s (default-log-dir) doesn't exist. "
-                "Shutting down the engine",
-                suri->log_dir, suri->conf_filename);
+                "Shutting down the engine", suri->log_dir, suri->conf_filename);
         SCReturnInt(TM_ECODE_FAILED);
     }
     if (!IsLogDirectoryWritable(suri->log_dir)) {
-        SCLogError(SC_ERR_LOGDIR_CONFIG,
-                "The logging directory \"%s\" "
+        SCLogError(SC_ERR_LOGDIR_CONFIG, "The logging directory \"%s\" "
                 "supplied by %s (default-log-dir) is not writable. "
-                "Shutting down the engine",
-                suri->log_dir, suri->conf_filename);
+                "Shutting down the engine", suri->log_dir, suri->conf_filename);
         SCReturnInt(TM_ECODE_FAILED);
     }
 
-<<<<<<< HEAD
-#ifdef HAVE_NSS
-    if (suri->run_mode != RUNMODE_CONF_TEST) {
-        /* init NSS for hashing */
-        PR_Init(PR_USER_THREAD, PR_PRIORITY_NORMAL, 0);
-        NSS_NoDB_Init(NULL);
-    }
-#endif
-
-=======
->>>>>>> 191461a0
     if (suri->disabled_detect) {
         SCLogConfig("detection engine disabled");
         /* disable raw reassembly */
@@ -2684,7 +2611,7 @@
 
 static void SuricataMainLoop(SCInstance *suri)
 {
-    while (1) {
+    while(1) {
         if (sigterm_count || sigint_count) {
             suricata_ctl_flags |= SURICATA_STOP;
         }
@@ -2714,7 +2641,7 @@
             DetectEngineReloadSetIdle();
         }
 
-        usleep(10 * 1000);
+        usleep(10* 1000);
     }
 }
 
@@ -2724,8 +2651,7 @@
  * This can be used by fuzz targets.
  */
 
-int InitGlobal(void)
-{
+int InitGlobal(void) {
     suricata_context.SCLogMessage = SCLogMessage;
     suricata_context.DetectEngineStateFree = DetectEngineStateFree;
     suricata_context.AppLayerDecoderEventsSetEventRaw = AppLayerDecoderEventsSetEventRaw;
@@ -2846,7 +2772,7 @@
     PostConfLoadedDetectSetup(&suricata);
     if (suricata.run_mode == RUNMODE_ENGINE_ANALYSIS) {
         goto out;
-    } else if (suricata.run_mode == RUNMODE_CONF_TEST) {
+    } else if (suricata.run_mode == RUNMODE_CONF_TEST){
         SCLogNotice("Configuration provided was successfully loaded. Exiting.");
         goto out;
     } else if (suricata.run_mode == RUNMODE_DUMP_FEATURES) {
@@ -2855,8 +2781,8 @@
     }
 
     SCSetStartTime(&suricata);
-    RunModeDispatch(suricata.run_mode, suricata.runmode_custom_mode, suricata.capture_plugin_name,
-            suricata.capture_plugin_args);
+    RunModeDispatch(suricata.run_mode, suricata.runmode_custom_mode,
+            suricata.capture_plugin_name, suricata.capture_plugin_args);
     if (suricata.run_mode != RUNMODE_UNIX_SOCKET) {
         UnixManagerThreadSpawnNonRunmode();
     }
@@ -2864,7 +2790,7 @@
     /* Wait till all the threads have been initialized */
     if (TmThreadWaitOnThreadInit() == TM_ECODE_FAILED) {
         FatalError(SC_ERR_FATAL, "Engine initialization failed, "
-                                 "aborting...");
+                   "aborting...");
     }
 
     SC_ATOMIC_SET(engine_stage, SURICATA_RUNTIME);
