--- conflicted
+++ resolved
@@ -60,12 +60,7 @@
 
 typedef struct JsonHttp2LogThread_ {
     OutputHttp2Ctx *http2log_ctx;
-<<<<<<< HEAD
-    LogFileCtx *file_ctx;
-    MemBuffer *buffer;
-=======
     OutputJsonThreadCtx *ctx;
->>>>>>> def63638
 } JsonHttp2LogThread;
 
 
@@ -100,11 +95,7 @@
         goto end;
     }
     jb_close(js);
-<<<<<<< HEAD
-    OutputJsonBuilderBuffer(js, aft->file_ctx, &aft->buffer);
-=======
     OutputJsonBuilderBuffer(js, aft->ctx);
->>>>>>> def63638
 end:
     jb_free(js);
     return 0;
@@ -124,18 +115,8 @@
 
     /* Use the Output Context (file pointer and mutex) */
     aft->http2log_ctx = ((OutputCtx *)initdata)->data;
-<<<<<<< HEAD
-    aft->file_ctx = LogFileEnsureExists(aft->http2log_ctx->file_ctx, t->id);
-    if (!aft->file_ctx) {
-        goto error_exit;
-    }
-
-    aft->buffer = MemBufferCreateNew(JSON_OUTPUT_BUFFER_SIZE);
-    if (aft->buffer == NULL) {
-=======
     aft->ctx = CreateEveThreadCtx(t, aft->http2log_ctx->eve_ctx);
     if (!aft->ctx) {
->>>>>>> def63638
         goto error_exit;
     }
 
@@ -143,12 +124,6 @@
     return TM_ECODE_OK;
 
 error_exit:
-<<<<<<< HEAD
-    if (aft->buffer != NULL) {
-        MemBufferFree(aft->buffer);
-    }
-=======
->>>>>>> def63638
     SCFree(aft);
     return TM_ECODE_FAILED;
 }
