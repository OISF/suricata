/* Copyright (C) 2017-2021 Open Information Security Foundation
 *
 * You can copy, redistribute or modify this Program under the terms of
 * the GNU General Public License version 2 as published by the Free
 * Software Foundation.
 *
 * This program is distributed in the hope that it will be useful,
 * but WITHOUT ANY WARRANTY; without even the implied warranty of
 * MERCHANTABILITY or FITNESS FOR A PARTICULAR PURPOSE.  See the
 * GNU General Public License for more details.
 *
 * You should have received a copy of the GNU General Public License
 * version 2 along with this program; if not, write to the Free Software
 * Foundation, Inc., 51 Franklin Street, Fifth Floor, Boston, MA
 * 02110-1301, USA.
 */

/**
 * \file
 *
 * \author Eric Leblond <eric@regit.org>
 */

#ifndef __APP_LAYER_EXPECTATION__H__
#define __APP_LAYER_EXPECTATION__H__

#include "flow-storage.h"

void AppLayerExpectationSetup(void);
int AppLayerExpectationCreate(Flow *f, int direction, Port src, Port dst,
                              AppProto alproto, void *data);
AppProto AppLayerExpectationHandle(Flow *f, uint8_t flags);
<<<<<<< HEAD
int AppLayerExpectationGetDataId(void);
=======
FlowStorageId AppLayerExpectationGetFlowId(void);
>>>>>>> def63638

void AppLayerExpectationClean(Flow *f);

uint64_t ExpectationGetCounter(void);

#endif /* __APP_LAYER_EXPECTATION__H__ */<|MERGE_RESOLUTION|>--- conflicted
+++ resolved
@@ -30,11 +30,7 @@
 int AppLayerExpectationCreate(Flow *f, int direction, Port src, Port dst,
                               AppProto alproto, void *data);
 AppProto AppLayerExpectationHandle(Flow *f, uint8_t flags);
-<<<<<<< HEAD
-int AppLayerExpectationGetDataId(void);
-=======
 FlowStorageId AppLayerExpectationGetFlowId(void);
->>>>>>> def63638
 
 void AppLayerExpectationClean(Flow *f);
 
