--- conflicted
+++ resolved
@@ -79,12 +79,10 @@
 #define DE_STATE_FLAG_MODBUS_INSPECT	  (1 << 19)
 #define DE_STATE_FLAG_HRL_INSPECT	      (1 << 20)
 #define DE_STATE_FLAG_FD_SMTP_INSPECT     (1 << 21)
-<<<<<<< HEAD
 #define DE_STATE_FLAG_ENIP_INSPECT        (1 << 22)
-=======
 #define DE_STATE_FLAG_DNSREQUEST_INSPECT  (1 << 22)
 #define DE_STATE_FLAG_DNSRESPONSE_INSPECT (1 << 23)
->>>>>>> 834c3665
+
 
 /* state flags */
 #define DETECT_ENGINE_STATE_FLAG_FILE_STORE_DISABLED 0x0001
