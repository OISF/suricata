--- conflicted
+++ resolved
@@ -1458,11 +1458,7 @@
     FAIL_IF(ftp_state->command != FTP_COMMAND_PORT);
 
     AppLayerParserThreadCtxFree(alp_tctx);
-<<<<<<< HEAD
-    StreamTcpFreeConfig(TRUE);
-=======
     StreamTcpFreeConfig(true);
->>>>>>> def63638
     PASS;
 }
 
@@ -1507,11 +1503,7 @@
     FAIL_IF(ftp_state->command != FTP_COMMAND_PORT);
 
     AppLayerParserThreadCtxFree(alp_tctx);
-<<<<<<< HEAD
-    StreamTcpFreeConfig(TRUE);
-=======
     StreamTcpFreeConfig(true);
->>>>>>> def63638
     PASS;
 }
 
@@ -1545,11 +1537,7 @@
     FAIL_IF(ftp_state->command != FTP_COMMAND_UNKNOWN);
 
     AppLayerParserThreadCtxFree(alp_tctx);
-<<<<<<< HEAD
-    StreamTcpFreeConfig(TRUE);
-=======
     StreamTcpFreeConfig(true);
->>>>>>> def63638
     PASS;
 }
 
@@ -1588,11 +1576,7 @@
     FAIL_IF(ftp_state->command != FTP_COMMAND_PORT);
 
     AppLayerParserThreadCtxFree(alp_tctx);
-<<<<<<< HEAD
-    StreamTcpFreeConfig(TRUE);
-=======
     StreamTcpFreeConfig(true);
->>>>>>> def63638
     PASS;
 }
 
@@ -1634,11 +1618,7 @@
     FAIL_IF(ftp_state->command != FTP_COMMAND_PORT);
 
     AppLayerParserThreadCtxFree(alp_tctx);
-<<<<<<< HEAD
-    StreamTcpFreeConfig(TRUE);
-=======
     StreamTcpFreeConfig(true);
->>>>>>> def63638
     PASS;
 }
 
@@ -1685,11 +1665,7 @@
     FAIL_IF(ftp_state->command != FTP_COMMAND_RETR);
 
     AppLayerParserThreadCtxFree(alp_tctx);
-<<<<<<< HEAD
-    StreamTcpFreeConfig(TRUE);
-=======
     StreamTcpFreeConfig(true);
->>>>>>> def63638
     PASS;
 }
 
@@ -1736,11 +1712,7 @@
     FAIL_IF(ftp_state->command != FTP_COMMAND_STOR);
 
     AppLayerParserThreadCtxFree(alp_tctx);
-<<<<<<< HEAD
-    StreamTcpFreeConfig(TRUE);
-=======
     StreamTcpFreeConfig(true);
->>>>>>> def63638
     PASS;
 }
 #endif /* UNITTESTS */
