language: c
compiler:
  - gcc
  - clang
# Change this to your needs
script: sh autogen.sh && ./configure --enable-nfqueue --enable-unittests --enable-hiredis && make && make check
before_install:
  - sudo add-apt-repository -y ppa:npalix/coccinelle
  - sudo apt-get update -qq
<<<<<<< HEAD
  - sudo apt-get install -y libpcre3 libpcre3-dbg libpcre3-dev build-essential autoconf automake libtool libpcap-dev libnet1-dev libyaml-0-2 libyaml-dev zlib1g zlib1g-dev libcap-ng-dev libcap-ng0 make libmagic-dev libnetfilter-queue-dev libnetfilter-queue1 libnfnetlink-dev libnfnetlink0 libbsd-dev coccinelle
=======
  - sudo apt-get install -y libpcre3 libpcre3-dbg libpcre3-dev build-essential autoconf automake libtool libpcap-dev libnet1-dev libyaml-0-2 libyaml-dev zlib1g zlib1g-dev libcap-ng-dev libcap-ng0 make libmagic-dev libnetfilter-queue-dev libnetfilter-queue1 libnfnetlink-dev libnfnetlink0 libbsd-dev coccinelle libjansson-dev libhiredis-dev
>>>>>>> f755f8a1
  - ./qa/travis-libhtp.sh
<|MERGE_RESOLUTION|>--- conflicted
+++ resolved
@@ -7,9 +7,5 @@
 before_install:
   - sudo add-apt-repository -y ppa:npalix/coccinelle
   - sudo apt-get update -qq
-<<<<<<< HEAD
-  - sudo apt-get install -y libpcre3 libpcre3-dbg libpcre3-dev build-essential autoconf automake libtool libpcap-dev libnet1-dev libyaml-0-2 libyaml-dev zlib1g zlib1g-dev libcap-ng-dev libcap-ng0 make libmagic-dev libnetfilter-queue-dev libnetfilter-queue1 libnfnetlink-dev libnfnetlink0 libbsd-dev coccinelle
-=======
   - sudo apt-get install -y libpcre3 libpcre3-dbg libpcre3-dev build-essential autoconf automake libtool libpcap-dev libnet1-dev libyaml-0-2 libyaml-dev zlib1g zlib1g-dev libcap-ng-dev libcap-ng0 make libmagic-dev libnetfilter-queue-dev libnetfilter-queue1 libnfnetlink-dev libnfnetlink0 libbsd-dev coccinelle libjansson-dev libhiredis-dev
->>>>>>> f755f8a1
   - ./qa/travis-libhtp.sh
